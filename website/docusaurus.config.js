--- conflicted
+++ resolved
@@ -27,7 +27,14 @@
     locales: ['en'],
   },
 
-<<<<<<< HEAD
+  plugins: [
+    [
+      require.resolve('docusaurus-gtm-plugin'),
+      {
+        id: 'GTM-NQ5FTQS', // GTM Container ID
+      },
+    ],
+  ],
   presets: [
     [
       'classic',
@@ -51,47 +58,7 @@
         theme: {
           customCss: require.resolve('./src/css/custom.css'),
         },
-        gtag: {
-          trackingID: 'GTM-NQ5FTQS',
-          anonymizeIP: true,
-        },
       }),
-=======
-    plugins: [
-        [
-            require.resolve('docusaurus-gtm-plugin'),
-            {
-                id: 'GTM-NQ5FTQS', // GTM Container ID
-            },
-        ],
-    ],
-
-    presets: [
-        [
-            'classic',
-            /** @type {import('@docusaurus/preset-classic').Options} */
-            ({
-                docs: {
-                    sidebarPath: require.resolve('./sidebars.js'),
-                    routeBasePath: '/',
-                    // Please change this to your repo.
-                    // Remove this to remove the "edit this page" links.
-                    // editUrl:
-                    //   'https://github.com/jettylabs/jetty_docs/tree/main/website',
-                },
-                blog: {
-                    showReadingTime: true,
-                    // Please change this to your repo.
-                    // Remove this to remove the "edit this page" links.
-                    // editUrl:
-                    //   'https://github.com/jettylabs/jetty_docs/tree/main/website',
-                },
-                theme: {
-                    customCss: require.resolve('./src/css/custom.css'),
-                },
-            }),
-        ],
->>>>>>> 484f0fc7
     ],
   ],
 
@@ -102,7 +69,7 @@
       announcementBar: {
         id: 'support_us',
         content:
-          'Help us shape the future of access control! <a target="_blank" rel="noopener noreferrer" href="#">Sign up to meet with us.</a>',
+          "If any of this looks interesting, we'd love to hear your thoughts!! <a target='_blank' rel='noopener noreferrer' href='https://forms.gle/NHtvVYREAsV3gJsC9'>Let us know what you think</a> and enter to win an Amazon gift card 🎉🎉",
         backgroundColor: '#f47124',
         textColor: 'white',
         isCloseable: false,
