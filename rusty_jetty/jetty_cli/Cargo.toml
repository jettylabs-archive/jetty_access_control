--- conflicted
+++ resolved
@@ -24,11 +24,6 @@
 inquire = "0.4.0"
 crossterm = "0.25.0"
 yaml-peg = { version = "1.0.4", features = ["serde"] }
-<<<<<<< HEAD
-# Vendored install required to ship openssl as a dependency for cross-platform builds
-# https://github.com/messense/maturin-action/discussions/78
-=======
->>>>>>> 0fd24c50
 openssl = { version = "0.10.42", features = ["vendored"] }
 sha2 = "0.10.6"
 base64 = "0.13.1"
