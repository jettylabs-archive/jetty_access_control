//! Jetty CLI
//!

#![deny(missing_docs)]

use anyhow::Result;

<<<<<<< HEAD
use std::{
    path::{Path, PathBuf},
    sync::Arc,
    time::Instant,
};

use anyhow::{bail, Context, Result};
use clap::{Parser, Subcommand};

use jetty_core::{
    access_graph::AccessGraph,
    connectors::ConnectorClient,
    fetch_credentials,
    jetty::ConnectorNamespace,
    logging::{self, debug, info, warn, LevelFilter},
    Connector, Jetty,
};

/// Jetty CLI: Open-source data access control for modern teams
#[derive(Parser, Debug)]
#[clap(author, version, about, long_about = None)]
struct Args {
    #[clap(subcommand)]
    command: JettyCommand,
    #[clap(short, long)]
    log_level: Option<LevelFilter>,
}

#[derive(Subcommand, Debug)]
enum JettyCommand {
    /// Initialize a Jetty project.
    Init {
        /// Project name
        project_name: Option<String>,
        /// Initialize from an existing config (as a shortcut).
        #[clap(short, long, hide = true)]
        from: Option<PathBuf>,
        /// Overwrite project directory if it exists
        #[clap(short, long, value_parser, default_value = "false")]
        overwrite: bool,
    },
    Fetch {
        /// Visualize the graph in an SVG file.
        #[clap(short, long, value_parser, default_value = "false")]
        visualize: bool,
        /// Connectors to collect for.
        #[clap(short, long, use_value_delimiter=true, value_delimiter=',', default_values_t = vec!["snowflake".to_owned(),"tableau".to_owned(),"dbt".to_owned()])]
        connectors: Vec<String>,
    },
    Explore {
        #[clap(short, long, value_parser, default_value = "false")]
        fetch_first: bool,
    },
}

#[tokio::main]
async fn main() -> Result<()> {
    let args = Args::parse();
    logging::setup(args.log_level);

    match &args.command {
        JettyCommand::Init {
            from,
            overwrite,
            project_name,
        } => {
            println!("Welcome to Jetty! We are so glad you're here.");
            init::init(from, *overwrite, project_name).await?;
        }

        JettyCommand::Fetch {
            visualize,
            connectors,
        } => {
            fetch(connectors, visualize).await?;
        }

        JettyCommand::Explore { fetch_first } => {
            if *fetch_first {
                info!("Fetching all data first.");
                fetch(
                    &vec![
                        "snowflake".to_owned(),
                        "tableau".to_owned(),
                        "dbt".to_owned(),
                    ],
                    &false,
                )
                .await?;
            }
            match AccessGraph::deserialize_graph(
                project::data_dir().join(project::graph_filename()),
            ) {
                Ok(mut ag) => {
                    let tags_path = project::tags_cfg_path_local();
                    if tags_path.exists() {
                        debug!("Getting tags from config.");
                        let tag_config = std::fs::read_to_string(&tags_path);
                        match tag_config {
                            Ok(c) => {
                                ag.add_tags(&c)?;
                            }
                            Err(e) => {
                                bail!(
                                    "found, but was unable to read {:?}\nerror: {}",
                                    tags_path,
                                    e
                                )
                            }
                        }
                    } else {
                        debug!("No tags file found. Skipping ingestion.")
                    }

                    jetty_explore::explore_web_ui(Arc::new(ag)).await;
                }
                Err(e) => info!(
                    "Unable to find saved graph. Try running `jetty fetch`\nError: {}",
                    e
                ),
            }
        }
    }

    Ok(())
}

async fn fetch(connectors: &Vec<String>, &visualize: &bool) -> Result<()> {
    let jetty = Jetty::new(project::jetty_cfg_path_local(), project::data_dir())?;
    let creds = fetch_credentials(project::connector_cfg_path())?;

    if connectors.is_empty() {
        warn!("No connectors, huh?");
        bail!("Select a connector");
    }

    let mut data_from_connectors = vec![];

    if connectors.contains(&"dbt".to_owned()) {
        info!("initializing dbt");
        let now = Instant::now();
        // Initialize connectors
        let mut dbt = jetty_dbt::DbtConnector::new(
            &jetty.config.connectors[&ConnectorNamespace("dbt".to_owned())],
            &creds["dbt"],
            Some(ConnectorClient::Core),
            project::data_dir().join("dbt"),
        )
        .await?;
        info!("dbt took {} seconds", now.elapsed().as_secs_f32());

        info!("getting dbt data");
        let now = Instant::now();
        let dbt_data = dbt.get_data().await;
        let dbt_pcd = (dbt_data, ConnectorNamespace("dbt".to_owned()));
        info!("dbt data took {} seconds", now.elapsed().as_secs_f32());
        data_from_connectors.push(dbt_pcd);
    }

    if connectors.contains(&"snowflake".to_owned()) {
        info!("intializing snowflake");
        let now = Instant::now();
        let mut snow = jetty_snowflake::SnowflakeConnector::new(
            &jetty.config.connectors[&ConnectorNamespace("snow".to_owned())],
            &creds["snow"],
            Some(ConnectorClient::Core),
            project::data_dir().join("snowflake"),
        )
        .await?;
        info!("snowflake took {} seconds", now.elapsed().as_secs_f32());

        info!("getting snowflake data");
        let now = Instant::now();
        let snow_data = snow.get_data().await;
        let snow_pcd = (snow_data, ConnectorNamespace("snowflake".to_owned()));
        info!(
            "snowflake data took {} seconds",
            now.elapsed().as_secs_f32()
        );
        data_from_connectors.push(snow_pcd);
    }

    if connectors.contains(&"tableau".to_owned()) {
        info!("initializing tableau");
        let now = Instant::now();
        let mut tab = jetty_tableau::TableauConnector::new(
            &jetty.config.connectors[&ConnectorNamespace("tableau".to_owned())],
            &creds["tableau"],
            Some(ConnectorClient::Core),
            project::data_dir().join("tableau"),
        )
        .await?;
        info!("tableau took {} seconds", now.elapsed().as_secs_f32());

        info!("getting tableau data");
        let now = Instant::now();
        tab.setup().await?;
        let tab_data = tab.get_data().await;
        let tab_pcd = (tab_data, ConnectorNamespace("tableau".to_owned()));
        info!("tableau data took {} seconds", now.elapsed().as_secs_f32());
        data_from_connectors.push(tab_pcd);
    }

    info!("creating access graph");
    let now = Instant::now();

    let ag = AccessGraph::new_from_connector_data(data_from_connectors)?;

    info!(
        "access graph creation took {} seconds",
        now.elapsed().as_secs_f32()
    );
    ag.serialize_graph(project::data_dir().join(project::graph_filename()))?;

    if visualize {
        info!("visualizing access graph");
        let now = Instant::now();
        ag.visualize("/tmp/graph.svg")
            .context("failed to visualize")?;
        info!(
            "access graph creation took {} seconds",
            now.elapsed().as_secs_f32()
        );
    } else {
        info!("Skipping visualization.")
    };

    Ok(())
=======
use jetty_lib::cli;

#[tokio::main]
async fn main() -> Result<()> {
    cli().await
>>>>>>> c42de8a0
}<|MERGE_RESOLUTION|>--- conflicted
+++ resolved
@@ -5,240 +5,9 @@
 
 use anyhow::Result;
 
-<<<<<<< HEAD
-use std::{
-    path::{Path, PathBuf},
-    sync::Arc,
-    time::Instant,
-};
-
-use anyhow::{bail, Context, Result};
-use clap::{Parser, Subcommand};
-
-use jetty_core::{
-    access_graph::AccessGraph,
-    connectors::ConnectorClient,
-    fetch_credentials,
-    jetty::ConnectorNamespace,
-    logging::{self, debug, info, warn, LevelFilter},
-    Connector, Jetty,
-};
-
-/// Jetty CLI: Open-source data access control for modern teams
-#[derive(Parser, Debug)]
-#[clap(author, version, about, long_about = None)]
-struct Args {
-    #[clap(subcommand)]
-    command: JettyCommand,
-    #[clap(short, long)]
-    log_level: Option<LevelFilter>,
-}
-
-#[derive(Subcommand, Debug)]
-enum JettyCommand {
-    /// Initialize a Jetty project.
-    Init {
-        /// Project name
-        project_name: Option<String>,
-        /// Initialize from an existing config (as a shortcut).
-        #[clap(short, long, hide = true)]
-        from: Option<PathBuf>,
-        /// Overwrite project directory if it exists
-        #[clap(short, long, value_parser, default_value = "false")]
-        overwrite: bool,
-    },
-    Fetch {
-        /// Visualize the graph in an SVG file.
-        #[clap(short, long, value_parser, default_value = "false")]
-        visualize: bool,
-        /// Connectors to collect for.
-        #[clap(short, long, use_value_delimiter=true, value_delimiter=',', default_values_t = vec!["snowflake".to_owned(),"tableau".to_owned(),"dbt".to_owned()])]
-        connectors: Vec<String>,
-    },
-    Explore {
-        #[clap(short, long, value_parser, default_value = "false")]
-        fetch_first: bool,
-    },
-}
-
-#[tokio::main]
-async fn main() -> Result<()> {
-    let args = Args::parse();
-    logging::setup(args.log_level);
-
-    match &args.command {
-        JettyCommand::Init {
-            from,
-            overwrite,
-            project_name,
-        } => {
-            println!("Welcome to Jetty! We are so glad you're here.");
-            init::init(from, *overwrite, project_name).await?;
-        }
-
-        JettyCommand::Fetch {
-            visualize,
-            connectors,
-        } => {
-            fetch(connectors, visualize).await?;
-        }
-
-        JettyCommand::Explore { fetch_first } => {
-            if *fetch_first {
-                info!("Fetching all data first.");
-                fetch(
-                    &vec![
-                        "snowflake".to_owned(),
-                        "tableau".to_owned(),
-                        "dbt".to_owned(),
-                    ],
-                    &false,
-                )
-                .await?;
-            }
-            match AccessGraph::deserialize_graph(
-                project::data_dir().join(project::graph_filename()),
-            ) {
-                Ok(mut ag) => {
-                    let tags_path = project::tags_cfg_path_local();
-                    if tags_path.exists() {
-                        debug!("Getting tags from config.");
-                        let tag_config = std::fs::read_to_string(&tags_path);
-                        match tag_config {
-                            Ok(c) => {
-                                ag.add_tags(&c)?;
-                            }
-                            Err(e) => {
-                                bail!(
-                                    "found, but was unable to read {:?}\nerror: {}",
-                                    tags_path,
-                                    e
-                                )
-                            }
-                        }
-                    } else {
-                        debug!("No tags file found. Skipping ingestion.")
-                    }
-
-                    jetty_explore::explore_web_ui(Arc::new(ag)).await;
-                }
-                Err(e) => info!(
-                    "Unable to find saved graph. Try running `jetty fetch`\nError: {}",
-                    e
-                ),
-            }
-        }
-    }
-
-    Ok(())
-}
-
-async fn fetch(connectors: &Vec<String>, &visualize: &bool) -> Result<()> {
-    let jetty = Jetty::new(project::jetty_cfg_path_local(), project::data_dir())?;
-    let creds = fetch_credentials(project::connector_cfg_path())?;
-
-    if connectors.is_empty() {
-        warn!("No connectors, huh?");
-        bail!("Select a connector");
-    }
-
-    let mut data_from_connectors = vec![];
-
-    if connectors.contains(&"dbt".to_owned()) {
-        info!("initializing dbt");
-        let now = Instant::now();
-        // Initialize connectors
-        let mut dbt = jetty_dbt::DbtConnector::new(
-            &jetty.config.connectors[&ConnectorNamespace("dbt".to_owned())],
-            &creds["dbt"],
-            Some(ConnectorClient::Core),
-            project::data_dir().join("dbt"),
-        )
-        .await?;
-        info!("dbt took {} seconds", now.elapsed().as_secs_f32());
-
-        info!("getting dbt data");
-        let now = Instant::now();
-        let dbt_data = dbt.get_data().await;
-        let dbt_pcd = (dbt_data, ConnectorNamespace("dbt".to_owned()));
-        info!("dbt data took {} seconds", now.elapsed().as_secs_f32());
-        data_from_connectors.push(dbt_pcd);
-    }
-
-    if connectors.contains(&"snowflake".to_owned()) {
-        info!("intializing snowflake");
-        let now = Instant::now();
-        let mut snow = jetty_snowflake::SnowflakeConnector::new(
-            &jetty.config.connectors[&ConnectorNamespace("snow".to_owned())],
-            &creds["snow"],
-            Some(ConnectorClient::Core),
-            project::data_dir().join("snowflake"),
-        )
-        .await?;
-        info!("snowflake took {} seconds", now.elapsed().as_secs_f32());
-
-        info!("getting snowflake data");
-        let now = Instant::now();
-        let snow_data = snow.get_data().await;
-        let snow_pcd = (snow_data, ConnectorNamespace("snowflake".to_owned()));
-        info!(
-            "snowflake data took {} seconds",
-            now.elapsed().as_secs_f32()
-        );
-        data_from_connectors.push(snow_pcd);
-    }
-
-    if connectors.contains(&"tableau".to_owned()) {
-        info!("initializing tableau");
-        let now = Instant::now();
-        let mut tab = jetty_tableau::TableauConnector::new(
-            &jetty.config.connectors[&ConnectorNamespace("tableau".to_owned())],
-            &creds["tableau"],
-            Some(ConnectorClient::Core),
-            project::data_dir().join("tableau"),
-        )
-        .await?;
-        info!("tableau took {} seconds", now.elapsed().as_secs_f32());
-
-        info!("getting tableau data");
-        let now = Instant::now();
-        tab.setup().await?;
-        let tab_data = tab.get_data().await;
-        let tab_pcd = (tab_data, ConnectorNamespace("tableau".to_owned()));
-        info!("tableau data took {} seconds", now.elapsed().as_secs_f32());
-        data_from_connectors.push(tab_pcd);
-    }
-
-    info!("creating access graph");
-    let now = Instant::now();
-
-    let ag = AccessGraph::new_from_connector_data(data_from_connectors)?;
-
-    info!(
-        "access graph creation took {} seconds",
-        now.elapsed().as_secs_f32()
-    );
-    ag.serialize_graph(project::data_dir().join(project::graph_filename()))?;
-
-    if visualize {
-        info!("visualizing access graph");
-        let now = Instant::now();
-        ag.visualize("/tmp/graph.svg")
-            .context("failed to visualize")?;
-        info!(
-            "access graph creation took {} seconds",
-            now.elapsed().as_secs_f32()
-        );
-    } else {
-        info!("Skipping visualization.")
-    };
-
-    Ok(())
-=======
 use jetty_lib::cli;
 
 #[tokio::main]
 async fn main() -> Result<()> {
     cli().await
->>>>>>> c42de8a0
 }