use std::collections::HashMap;
use std::{boxed::Box, collections::HashSet};

use jetty_core::{
    connectors::{
        nodes::{self, Group},
        ConnectorClient,
    },
    jetty::ConnectorConfig,
    Connector,
};
use jetty_snowflake::{RoleName, SnowflakeConnector};

use anyhow::Context;
use serde::Serialize;
<<<<<<< HEAD
=======
use serde_json::Value;

>>>>>>> 26cd4b49
use wiremock::matchers::{body_string_contains, method, path};
use wiremock::{Mock, MockServer, ResponseTemplate};

pub struct WiremockServer {
    pub server: Option<MockServer>,
}

#[derive(Serialize)]
struct SnowflakeField {
    name: String,
}
#[derive(Serialize)]
struct SnowflakeRowTypeFields {
    #[serde(rename = "rowType")]
    row_type: Vec<SnowflakeField>,
}
#[derive(Serialize)]
struct SnowflakeResult {
    #[serde(rename = "resultSetMetaData")]
    result_set_metadata: SnowflakeRowTypeFields,
    data: Vec<Vec<Option<String>>>,
}

/// Make a json body for the types from the input with the given pattern.
macro_rules! body_for {
    ($entry_type: pat, $input: expr, $($field:ident),+) => {
        serde_json::to_string(&SnowflakeResult {
            result_set_metadata: SnowflakeRowTypeFields {
                row_type: vec![$(SnowflakeField {
                    name: stringify!($field).to_owned(),
                }),+],
            },
            // Snowflake returns objects as arrays, so we need to do the same for testing.
            // Example: https://tinyurl.com/object-to-string-rust
            data: $input
                .entries
                .iter()
                .filter_map(|entry| {
                    // Only keep entries of this type.
                    if !matches!(entry, $entry_type){
                        return None;
                    }

                    if let Value::Object(obj) = serde_json::to_value(entry).unwrap(){
                        let vals = obj.values().cloned().map(|i|{

                            if let serde_json::Value::String(v) = i {
                                // Snowflake returns Option<String>.
                                Some(v)
                            } else {
                                // Shouldn't happen
                                panic!("bad entry field for snowflake body")
                            }
                        }).collect::<Vec<_>>();
                        Some(vals)
                    }else{
                        // Shouldn't happen
                        panic!("bad entry for snowflake body")
                    }
                })
                .collect(),
<<<<<<< HEAD
        })
=======
            })
>>>>>>> 26cd4b49
        .context("building json body").unwrap()
    };
}

impl WiremockServer {
    pub fn new() -> Self {
        Self { server: None }
    }

    async fn init(mut self, input: &TestInput) -> Self {
        let mock_server = MockServer::start().await;
        self.server = Some(mock_server);

        let roles_body = body_for!(jetty_snowflake::Entry::Role(_), input, name);
        println!("roles: {}", roles_body);
        let users_body = body_for!(
            jetty_snowflake::Entry::User(_),
            input,
            name,
            first_name,
            last_name,
            email,
            login_name,
            login_name,
            display_name
        );
        let grants_body = body_for!(
            jetty_snowflake::Entry::Grant(_),
            input,
            name,
            privilege,
            granted_on
        );
        let tables_body = body_for!(
            jetty_snowflake::Entry::Asset(jetty_snowflake::Asset::Table(_)),
            input,
            name,
            schema_name,
            database_name
        );
        // println!("tables body: {}", tables_body);
        let views_body = body_for!(
            jetty_snowflake::Entry::Asset(jetty_snowflake::Asset::View(_)),
            input,
            name,
            schema_name,
            database_name
        );
        // println!("body: {}", tables_body);
        let schemas_body = body_for!(
            jetty_snowflake::Entry::Asset(jetty_snowflake::Asset::Schema(_)),
            input,
            name,
            database_name
        );
        println!("body: {}", schemas_body);
        let databases_body = body_for!(
            jetty_snowflake::Entry::Asset(jetty_snowflake::Asset::Database(_)),
            input,
            name
        );
        println!("body: {}", tables_body);

        // Mount mocks for each query.
        // Mount mock for roles
        Mock::given(method("POST"))
            .and(path("/api/v2/statements"))
            .and(body_string_contains("SHOW ROLES"))
            .respond_with(ResponseTemplate::new(200).set_body_string(roles_body))
            .named("roles query")
            .mount(self.server.as_ref().unwrap())
            .await;

        // Mount mock for users
        Mock::given(method("POST"))
            .and(path("/api/v2/statements"))
            .and(body_string_contains("SHOW USERS"))
            .respond_with(ResponseTemplate::new(200).set_body_string(users_body))
            .named("users query")
            .mount(self.server.as_ref().unwrap())
            .await;

        // Mount mock for grants
        Mock::given(method("POST"))
            .and(path("/api/v2/statements"))
            .and(body_string_contains("SHOW GRANTS"))
            .respond_with(ResponseTemplate::new(200).set_body_string(grants_body))
            .named("grants query")
            .mount(self.server.as_ref().unwrap())
            .await;

        // Mount mock for tables
        Mock::given(method("POST"))
            .and(path("/api/v2/statements"))
            .and(body_string_contains("SHOW TABLES"))
            .respond_with(ResponseTemplate::new(200).set_body_string(tables_body))
            .named("grants query")
            .mount(self.server.as_ref().unwrap())
            .await;

        // Mount mock for views
        Mock::given(method("POST"))
            .and(path("/api/v2/statements"))
            .and(body_string_contains("SHOW VIEWS"))
            .respond_with(ResponseTemplate::new(200).set_body_string(views_body))
            .named("grants query")
            .mount(self.server.as_ref().unwrap())
            .await;

        // Mount mock for schemas
        Mock::given(method("POST"))
            .and(path("/api/v2/statements"))
            .and(body_string_contains("SHOW SCHEMAS"))
            .respond_with(ResponseTemplate::new(200).set_body_string(schemas_body))
            .named("grants query")
            .mount(self.server.as_ref().unwrap())
            .await;

        // Mount mock for databases
        Mock::given(method("POST"))
            .and(path("/api/v2/statements"))
            .and(body_string_contains("SHOW DATABASES"))
            .respond_with(ResponseTemplate::new(200).set_body_string(databases_body))
            .named("grants query")
            .mount(self.server.as_ref().unwrap())
            .await;
        self
    }
}

struct TestHarness<T: Connector> {
    _input: TestInput,
    _mock_server: WiremockServer,
    connector: Box<T>,
}

#[derive(Clone)]
struct TestInput {
    entries: Vec<jetty_snowflake::Entry>,
}

/// Get a mocked-out connector that will ingest the input.
async fn construct_connector_from(input: &TestInput) -> TestHarness<SnowflakeConnector> {
    let wiremock_server = WiremockServer::new().init(input).await;
    let creds = HashMap::from([
        ("account".to_owned(), "my_account".to_owned()),
        ("role".to_owned(), "role".to_owned()),
        ("user".to_owned(), "user".to_owned()),
        ("warehouse".to_owned(), "warehouse".to_owned()),
        ("private_key".to_owned(), "private_key".to_owned()),
        ("public_key_fp".to_owned(), "fp".to_owned()),
        (
            "url".to_owned(),
            format!(
                "{}/api/v2/statements",
                wiremock_server.server.as_ref().unwrap().uri()
            ),
        ),
    ]);
    TestHarness {
        _input: input.clone(),
        _mock_server: wiremock_server,
        connector: SnowflakeConnector::new(
            &ConnectorConfig::default(),
            &creds,
            Some(ConnectorClient::Test),
        )
        .await
        .unwrap(),
    }
}

#[tokio::test]
async fn input_produces_correct_results() {
    let expected_groups: Vec<Group> = vec![Group {
        name: "my_role".to_owned(),
        metadata: HashMap::new(),
        member_of: HashSet::new(),
        includes_users: HashSet::new(),
        includes_groups: HashSet::new(),
        granted_by: HashSet::new(),
    }];
    let input = TestInput {
        entries: vec![jetty_snowflake::Entry::Role(jetty_snowflake::Role {
            name: RoleName("my_role".to_owned()),
        })],
        // users: vec![jetty_snowflake::User {
        //     name: "my_user".to_owned(),
        //     first_name: "my".to_owned(),
        //     last_name: "user".to_owned(),
        //     email: "myuser@jettylabs.io".to_owned(),
        //     login_name: "myuser".to_owned(),
        //     display_name: "my user".to_owned(),
        // }],
        // grants: vec![jetty_snowflake::Grant {
        //     name: "my_grant".to_owned(),
        //     privilege: "my_priv".to_owned(),
        //     granted_on: "granted_on".to_owned(),
        // }],
        // assets: vec![
        //     Asset::Database(jetty_snowflake::Database {
        //         name: "db1".to_owned(),
        //     }),
        //     Asset::Schema(jetty_snowflake::Schema {
        //         name: "schema1".to_owned(),
        //         database_name: "db1".to_owned(),
        //     }),
        // ],
    };

    // Create the simulated client.
    let mut harness = construct_connector_from(&input).await;

    // Query the Snowflake connector
    let data: nodes::ConnectorData = harness.connector.get_data().await;
    println!("data: {:#?}", data);

    // Do some assertion on the resulting data.
    assert_eq!(data.groups, expected_groups);
    // assert_eq!(data.users, EXPECTED_USERS);
    // assert_eq!(data.assets, EXPECTED_ASSETS);
    // assert_eq!(data.tags, EXPECTED_TAGS);
    // assert_eq!(data.policies, EXPECTED_POLICIES);
}<|MERGE_RESOLUTION|>--- conflicted
+++ resolved
@@ -13,11 +13,8 @@
 
 use anyhow::Context;
 use serde::Serialize;
-<<<<<<< HEAD
-=======
 use serde_json::Value;
 
->>>>>>> 26cd4b49
 use wiremock::matchers::{body_string_contains, method, path};
 use wiremock::{Mock, MockServer, ResponseTemplate};
 
@@ -79,11 +76,7 @@
                     }
                 })
                 .collect(),
-<<<<<<< HEAD
-        })
-=======
             })
->>>>>>> 26cd4b49
         .context("building json body").unwrap()
     };
 }
