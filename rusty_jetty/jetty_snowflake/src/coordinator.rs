--- conflicted
+++ resolved
@@ -272,13 +272,8 @@
         let mut res = vec![];
         for object in &self.env.objects {
             let object_type = match object.kind {
-<<<<<<< HEAD
-                ObjectKind::Table => connectors::AssetType::DBTable,
-                ObjectKind::View => connectors::AssetType::DBView,
-=======
                 ObjectKind::Table => TABLE,
                 ObjectKind::View => VIEW,
->>>>>>> 2ed0e58f
             };
 
             res.push(nodes::Asset::new(
