--- conflicted
+++ resolved
@@ -16,11 +16,8 @@
 mod database;
 mod grant;
 mod role;
-<<<<<<< HEAD
-=======
 mod schema;
 mod table;
->>>>>>> 4c3669d2
 mod user;
 mod view;
 mod warehouse;
@@ -233,16 +230,6 @@
 
     /// Get all grants to a user
     pub async fn get_grants_to_user(&self, user_name: &str) -> Result<Vec<Grant>> {
-<<<<<<< HEAD
-        Ok(self
-            .query_to_obj::<Grant>(&format!("SHOW GRANTS TO USER {}", user_name))
-            .await?)
-    }
-
-    /// Get all users.
-    pub async fn get_users(&self) -> Result<Vec<User>> {
-        Ok(self.query_to_obj::<User>("SHOW USERS").await?)
-=======
         self.query_to_obj::<Grant>(&format!("SHOW GRANTS TO USER {}", user_name))
             .await
     }
@@ -256,24 +243,15 @@
     /// Get all users.
     pub async fn get_users(&self) -> Result<Vec<User>> {
         self.query_to_obj::<User>("SHOW USERS").await
->>>>>>> 4c3669d2
     }
 
     /// Get all roles.
     pub async fn get_roles(&self) -> Result<Vec<Role>> {
-<<<<<<< HEAD
-        Ok(self.query_to_obj::<Role>("SHOW ROLES").await?)
-=======
         self.query_to_obj::<Role>("SHOW ROLES").await
->>>>>>> 4c3669d2
     }
 
     /// Get all databases.
     pub async fn get_databases(&self) -> Result<Vec<Database>> {
-<<<<<<< HEAD
-        Ok(self.query_to_obj::<Database>("SHOW DATABASES").await?)
-    }
-=======
         self.query_to_obj::<Database>("SHOW DATABASES").await
     }
 
@@ -297,7 +275,6 @@
         self.query_to_obj::<Table>("SHOW TABLES").await
     }
 
->>>>>>> 4c3669d2
     /// Execute the given query and deserialize the result into the given type.
     pub async fn query_to_obj<T>(&self, query: &str) -> Result<Vec<T>>
     where
@@ -312,11 +289,7 @@
             .iter()
             .map(|i| {
                 i.iter()
-<<<<<<< HEAD
-                    .map(|x| Value::new(x.clone().unwrap_or_else(|| String::new())))
-=======
                     .map(|x| Value::new(x.clone().unwrap_or_default()))
->>>>>>> 4c3669d2
                     .collect()
             })
             .collect();
