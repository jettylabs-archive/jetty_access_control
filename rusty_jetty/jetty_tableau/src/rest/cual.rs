--- conflicted
+++ resolved
@@ -15,12 +15,9 @@
     Datasource,
     Flow,
     Workbook,
-<<<<<<< HEAD
     Lens,
-=======
     Metric,
     View,
->>>>>>> a01c5fa0
 }
 
 impl TableauAssetType {
@@ -32,12 +29,9 @@
             TableauAssetType::Datasource => "datasource",
             TableauAssetType::Flow => "flow",
             TableauAssetType::Workbook => "workbook",
-<<<<<<< HEAD
             TableauAssetType::Lens => "lens",
-=======
             TableauAssetType::Metric => "metric",
             TableauAssetType::View => "view",
->>>>>>> a01c5fa0
         }
     }
 }
