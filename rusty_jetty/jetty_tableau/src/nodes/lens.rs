--- conflicted
+++ resolved
@@ -22,7 +22,6 @@
     pub permissions: Vec<super::Permission>,
 }
 
-<<<<<<< HEAD
 impl Lens {
     pub(crate) fn new(
         cual: Cual,
@@ -45,10 +44,7 @@
     }
 }
 
-fn to_node(tc: &rest::TableauRestClient, val: &serde_json::Value) -> Result<Lens> {
-=======
 fn to_node(val: &serde_json::Value) -> Result<Lens> {
->>>>>>> 63ba1a11
     #[derive(Deserialize)]
     struct AssetInfo {
         name: String,
