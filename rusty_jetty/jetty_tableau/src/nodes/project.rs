use std::collections::{HashMap, HashSet};

use super::{FetchPermissions, Permission};
use crate::rest::{self, FetchJson};

use anyhow::{Context, Result};
use jetty_core::{
    connectors::{nodes, AssetType},
    cual::Cual,
};
use serde::Deserialize;

#[derive(Clone, Default, Debug, Deserialize)]
pub(crate) struct Project {
    pub(crate) cual: Cual,
    pub id: String,
    pub name: String,
    pub owner_id: String,
    pub parent_project_id: Option<String>,
    pub controlling_permissions_project_id: Option<String>,
    pub permissions: Vec<Permission>,
}

<<<<<<< HEAD
impl Project {
    pub(crate) fn new(
        cual: Cual,
        id: String,
        name: String,
        owner_id: String,
        parent_project_id: Option<String>,
        controlling_permissions_project_id: Option<String>,
        permissions: Vec<Permission>,
    ) -> Self {
        Self {
            cual,
            id,
            name,
            owner_id,
            parent_project_id,
            controlling_permissions_project_id,
            permissions,
        }
    }
}

fn to_node(tc: &rest::TableauRestClient, val: &serde_json::Value) -> Result<super::Project> {
=======
fn to_node(val: &serde_json::Value) -> Result<super::Project> {
>>>>>>> 63ba1a11
    #[derive(Deserialize)]
    #[serde(rename_all = "camelCase")]
    struct ProjectInfo {
        name: String,
        id: String,
        owner: super::IdField,
        parent_project_id: Option<String>,
        controlling_permissions_project_id: Option<String>,
        updated_at: String,
    }

    let project_info: ProjectInfo =
        serde_json::from_value(val.to_owned()).context("parsing asset information")?;

    Ok(super::Project {
        cual: Cual::new(format!(
            "{}/project/{}",
            tc.get_cual_prefix(),
            project_info.id
        )),
        id: project_info.id,
        name: project_info.name,
        owner_id: project_info.owner.id,
        parent_project_id: project_info.parent_project_id,
        controlling_permissions_project_id: project_info.controlling_permissions_project_id,
        permissions: Default::default(),
    })
}

pub(crate) async fn get_basic_projects(
    tc: &rest::TableauRestClient,
) -> Result<HashMap<String, Project>> {
    let node = tc
        .build_request("projects".to_owned(), None, reqwest::Method::GET)
        .context("fetching projects")?
        .fetch_json_response(Some(vec!["projects".to_owned(), "project".to_owned()]))
        .await?;
    super::to_asset_map(tc, node, &to_node)
}

impl FetchPermissions for Project {
    fn get_endpoint(&self) -> String {
        format!("projects/{}/permissions", self.id)
    }
}

impl From<Project> for nodes::Asset {
    fn from(val: Project) -> Self {
        let parents = val
            .parent_project_id
            .map(|i| HashSet::from([i]))
            .unwrap_or_default();
        nodes::Asset::new(
            val.cual,
            val.name,
            AssetType::Other,
            // We will add metadata as it's useful.
            HashMap::new(),
            // Governing policies will be assigned in the policy.
            HashSet::new(),
            // Projects can be the children of other projects.
            parents,
            // Children objects will be handled in their respective nodes.
            HashSet::new(),
            // Projects aren't derived from/to anything.
            HashSet::new(),
            HashSet::new(),
            // No tags at this point.
            HashSet::new(),
        )
    }
}

#[cfg(test)]
mod tests {
    use super::*;
    use anyhow::{Context, Result};
    use jetty_core::connectors::nodes;

    #[tokio::test]
    async fn test_fetching_projects_works() -> Result<()> {
        let tc = crate::connector_setup()
            .await
            .context("running tableau connector setup")?;
        let nodes = get_basic_projects(&tc.coordinator.rest_client).await?;
        for (_k, v) in nodes {
            println!("{:#?}", v);
        }
        Ok(())
    }

    #[tokio::test]
    async fn test_fetching_project_permissions_works() -> Result<()> {
        let tc = crate::connector_setup()
            .await
            .context("running tableau connector setup")?;
        let mut nodes = get_basic_projects(&tc.coordinator.rest_client).await?;
        for (_k, v) in &mut nodes {
            v.permissions = v.get_permissions(&tc.coordinator.rest_client).await?;
        }
        for (_k, v) in nodes {
            println!("{:#?}", v);
        }
        Ok(())
    }

    #[test]
    fn test_asset_from_project_works() {
        let wb = Project::new(
            Cual::new("".to_owned()),
            "id".to_owned(),
            "name".to_owned(),
            "owner_id".to_owned(),
            Some("parent_project_id".to_owned()),
            Some("cp_project_id".to_owned()),
            vec![],
        );
        nodes::Asset::from(wb);
    }

    #[test]
    fn test_project_into_asset_works() {
        let wb = Project::new(
            Cual::new("".to_owned()),
            "id".to_owned(),
            "name".to_owned(),
            "owner_id".to_owned(),
            Some("parent_project_id".to_owned()),
            Some("cp_project_id".to_owned()),
            vec![],
        );
        let a: nodes::Asset = wb.into();
    }
}<|MERGE_RESOLUTION|>--- conflicted
+++ resolved
@@ -21,7 +21,6 @@
     pub permissions: Vec<Permission>,
 }
 
-<<<<<<< HEAD
 impl Project {
     pub(crate) fn new(
         cual: Cual,
@@ -44,10 +43,7 @@
     }
 }
 
-fn to_node(tc: &rest::TableauRestClient, val: &serde_json::Value) -> Result<super::Project> {
-=======
 fn to_node(val: &serde_json::Value) -> Result<super::Project> {
->>>>>>> 63ba1a11
     #[derive(Deserialize)]
     #[serde(rename_all = "camelCase")]
     struct ProjectInfo {
