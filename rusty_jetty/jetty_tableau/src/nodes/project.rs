use std::collections::{HashMap, HashSet};

<<<<<<< HEAD
use super::{Permission, Permissionable};
use crate::rest::{self, FetchJson};

use anyhow::{Context, Result};
use serde::{Deserialize, Serialize};
=======
use super::{FetchPermissions, Permission};
use crate::rest::{self, get_tableau_cual, FetchJson, TableauAssetType};

use anyhow::{Context, Result};
use jetty_core::{
    connectors::{nodes, AssetType},
    cual::Cual,
};
use serde::Deserialize;
>>>>>>> 3372df44

/// Representation of a Tableau Project
#[derive(Clone, Default, Debug, Deserialize, Serialize)]
pub(crate) struct Project {
    pub(crate) cual: Cual,
    pub id: String,
    pub name: String,
    pub owner_id: String,
    pub parent_project_id: Option<String>,
    pub controlling_permissions_project_id: Option<String>,
    pub permissions: Vec<Permission>,
}

<<<<<<< HEAD
/// Convert JSON into a project struct
=======
impl Project {
    pub(crate) fn new(
        cual: Cual,
        id: String,
        name: String,
        owner_id: String,
        parent_project_id: Option<String>,
        controlling_permissions_project_id: Option<String>,
        permissions: Vec<Permission>,
    ) -> Self {
        Self {
            cual,
            id,
            name,
            owner_id,
            parent_project_id,
            controlling_permissions_project_id,
            permissions,
        }
    }
}

>>>>>>> 3372df44
fn to_node(val: &serde_json::Value) -> Result<super::Project> {
    #[derive(Deserialize)]
    #[serde(rename_all = "camelCase")]
    struct ProjectInfo {
        name: String,
        id: String,
        owner: super::IdField,
        parent_project_id: Option<String>,
        controlling_permissions_project_id: Option<String>,
        updated_at: String,
    }

    let project_info: ProjectInfo =
        serde_json::from_value(val.to_owned()).context("parsing asset information")?;

    Ok(super::Project {
        cual: get_tableau_cual(TableauAssetType::Project, &project_info.id)?,
        id: project_info.id,
        name: project_info.name,
        owner_id: project_info.owner.id,
        parent_project_id: project_info.parent_project_id,
        controlling_permissions_project_id: project_info.controlling_permissions_project_id,
        permissions: Default::default(),
    })
}

/// Get basic project information (excluding permissions)
pub(crate) async fn get_basic_projects(
    tc: &rest::TableauRestClient,
) -> Result<HashMap<String, Project>> {
    let node = tc
        .build_request("projects".to_owned(), None, reqwest::Method::GET)
        .context("fetching projects")?
        .fetch_json_response(Some(vec!["projects".to_owned(), "project".to_owned()]))
        .await?;
    super::to_asset_map(tc, node, &to_node)
}

impl Permissionable for Project {
    fn get_endpoint(&self) -> String {
        format!("projects/{}/permissions", self.id)
    }
    fn set_permissions(&mut self, permissions: Vec<super::Permission>) {
        self.permissions = permissions;
    }
}

impl From<Project> for nodes::Asset {
    fn from(val: Project) -> Self {
        let parents = val
            .parent_project_id
            .map(|i| {
                get_tableau_cual(TableauAssetType::Project, &i)
                    .expect("Getting Tableau CUAL for project parent.")
                    .uri()
            })
            .map(|c| HashSet::from([c]))
            .unwrap_or_default();
        nodes::Asset::new(
            val.cual,
            val.name,
            AssetType::Other,
            // We will add metadata as it's useful.
            HashMap::new(),
            // Governing policies will be assigned in the policy.
            HashSet::new(),
            // Projects can be the children of other projects.
            parents,
            // Children objects will be handled in their respective nodes.
            HashSet::new(),
            // Projects aren't derived from/to anything.
            HashSet::new(),
            HashSet::new(),
            // No tags at this point.
            HashSet::new(),
        )
    }
}

#[cfg(test)]
mod tests {
    use super::*;
    use anyhow::{Context, Result};
    use jetty_core::connectors::nodes;

    #[tokio::test]
    async fn test_fetching_projects_works() -> Result<()> {
        let tc = crate::connector_setup()
            .await
            .context("running tableau connector setup")?;
        let nodes = get_basic_projects(&tc.coordinator.rest_client).await?;
        for (_k, v) in nodes {
            println!("{:#?}", v);
        }
        Ok(())
    }

    #[tokio::test]
    async fn test_fetching_project_permissions_works() -> Result<()> {
        let tc = crate::connector_setup()
            .await
            .context("running tableau connector setup")?;
        let mut nodes = get_basic_projects(&tc.coordinator.rest_client).await?;
        for (_k, v) in &mut nodes {
            v.update_permissions(&tc.coordinator.rest_client).await;
        }
        for (_k, v) in nodes {
            println!("{:#?}", v);
        }
        Ok(())
    }

    #[test]
    fn test_asset_from_project_works() {
        let wb = Project::new(
            Cual::new("".to_owned()),
            "id".to_owned(),
            "name".to_owned(),
            "owner_id".to_owned(),
            Some("parent_project_id".to_owned()),
            Some("cp_project_id".to_owned()),
            vec![],
        );
        nodes::Asset::from(wb);
    }

    #[test]
    fn test_project_into_asset_works() {
        let wb = Project::new(
            Cual::new("".to_owned()),
            "id".to_owned(),
            "name".to_owned(),
            "owner_id".to_owned(),
            Some("parent_project_id".to_owned()),
            Some("cp_project_id".to_owned()),
            vec![],
        );
        let a: nodes::Asset = wb.into();
    }
}<|MERGE_RESOLUTION|>--- conflicted
+++ resolved
@@ -1,13 +1,6 @@
 use std::collections::{HashMap, HashSet};
 
-<<<<<<< HEAD
 use super::{Permission, Permissionable};
-use crate::rest::{self, FetchJson};
-
-use anyhow::{Context, Result};
-use serde::{Deserialize, Serialize};
-=======
-use super::{FetchPermissions, Permission};
 use crate::rest::{self, get_tableau_cual, FetchJson, TableauAssetType};
 
 use anyhow::{Context, Result};
@@ -15,8 +8,7 @@
     connectors::{nodes, AssetType},
     cual::Cual,
 };
-use serde::Deserialize;
->>>>>>> 3372df44
+use serde::{Deserialize, Serialize};
 
 /// Representation of a Tableau Project
 #[derive(Clone, Default, Debug, Deserialize, Serialize)]
@@ -30,9 +22,6 @@
     pub permissions: Vec<Permission>,
 }
 
-<<<<<<< HEAD
-/// Convert JSON into a project struct
-=======
 impl Project {
     pub(crate) fn new(
         cual: Cual,
@@ -55,7 +44,7 @@
     }
 }
 
->>>>>>> 3372df44
+/// Convert JSON into a project struct
 fn to_node(val: &serde_json::Value) -> Result<super::Project> {
     #[derive(Deserialize)]
     #[serde(rename_all = "camelCase")]
