use std::collections::{HashMap, HashSet};

use anyhow::{Context, Result};
use async_trait::async_trait;
<<<<<<< HEAD
use serde::{Deserialize, Serialize};
=======
use jetty_core::{
    connectors::{nodes, AssetType},
    cual::Cual,
};
use serde::Deserialize;
>>>>>>> 3372df44

use crate::{
    coordinator::{Coordinator, HasSources},
    file_parse::xml_docs,
    rest::{self, get_tableau_cual, Downloadable, FetchJson, TableauAssetType, TableauRestClient},
};

use super::Permissionable;

/// Representation of a Tableau Datasource
#[derive(Clone, Default, Debug, Deserialize, Serialize)]
pub(crate) struct Datasource {
    pub(crate) cual: Cual,
    pub id: String,
    pub name: String,
    pub datasource_type: String,
    pub updated_at: String,
    pub project_id: String,
    pub owner_id: String,
    pub sources: HashSet<String>,
    pub permissions: Vec<super::Permission>,
}

impl Datasource {
<<<<<<< HEAD
    /// Get the cual_suffix for Datasources
=======
    pub(crate) fn new(
        cual: Cual,
        id: String,
        name: String,
        datasource_type: String,
        updated_at: String,
        project_id: String,
        owner_id: String,
        sources: HashSet<String>,
        permissions: Vec<super::Permission>,
        derived_from: Vec<String>,
    ) -> Self {
        Self {
            cual,
            id,
            name,
            datasource_type,
            updated_at,
            project_id,
            owner_id,
            sources,
            permissions,
            derived_from,
        }
    }

>>>>>>> 3372df44
    pub(crate) fn cual_suffix(&self) -> String {
        format!("/datasource/{}", &self.id)
    }
}

impl Downloadable for Datasource {
    /// URI Path for asset download
    fn get_path(&self) -> String {
        format!("/datasources/{}/content", &self.id)
    }

    /// Function to match the right filenames to extract from downloaded zip
    fn match_file(name: &str) -> bool {
        name.ends_with(".tds")
    }
}

impl From<Datasource> for nodes::Asset {
    fn from(val: Datasource) -> Self {
        nodes::Asset::new(
            val.cual,
            val.name,
            AssetType::Other,
            // We will add metadata as it's useful.
            HashMap::new(),
            // Governing policies will be assigned in the policy.
            HashSet::new(),
            // Datasources are children of their projects.
            HashSet::from(
                [get_tableau_cual(TableauAssetType::Project, &val.project_id)
                    .expect("Getting parent project for datasource")
                    .uri()],
            ),
            // Children objects will be handled in their respective nodes.
            HashSet::new(),
            // Datasources can be derived from other datasources.
            val.sources,
            // Handled in any child datasources.
            HashSet::new(),
            // No tags at this point.
            HashSet::new(),
        )
    }
}

#[async_trait]
impl HasSources for Datasource {
    fn id(&self) -> &String {
        &self.id
    }

    fn name(&self) -> &String {
        &self.name
    }

    fn updated_at(&self) -> &String {
        &self.updated_at
    }

    fn sources(&self) -> (HashSet<String>, HashSet<String>) {
        (self.sources.to_owned(), HashSet::new())
    }

    async fn fetch_sources(
        &self,
        coord: &Coordinator,
    ) -> Result<(HashSet<String>, HashSet<String>)> {
        // download the source
        let archive = coord.rest_client.download(self, true).await?;
        // get the file
        let file = rest::unzip_text_file(archive, Self::match_file)?;
        // parse the file
        let input_sources = xml_docs::parse(&file)?;
        // datasources don't have output sources (derive_to), so just return an empty set
        let output_sources = HashSet::new();

        Ok((input_sources, output_sources))
    }

    fn set_sources(&mut self, sources: (HashSet<String>, HashSet<String>)) {
        self.sources = sources.0;
    }
}

/// Convert a JSON value to a Datasource node
fn to_node(val: &serde_json::Value) -> Result<super::Datasource> {
    #[derive(Deserialize)]
    #[serde(rename_all = "camelCase")]
    struct AssetInfo {
        name: String,
        id: String,
        updated_at: String,
        #[serde(rename = "type")]
        datasource_type: String,
        owner: super::IdField,
        project: super::IdField,
    }

    let asset_info: AssetInfo =
        serde_json::from_value(val.to_owned()).context("parsing datasource information")?;

    Ok(super::Datasource {
        cual: get_tableau_cual(TableauAssetType::Datasource, &asset_info.id)?,
        id: asset_info.id,
        name: asset_info.name,
        owner_id: asset_info.owner.id,
        project_id: asset_info.project.id,
        updated_at: asset_info.updated_at,
        datasource_type: asset_info.datasource_type,
        permissions: Default::default(),
        sources: Default::default(),
    })
}

/// Fetch basic datasource information. Doesn't include permissions or sources. Those need
/// to be fetched seperately
pub(crate) async fn get_basic_datasources(
    tc: &rest::TableauRestClient,
) -> Result<HashMap<String, Datasource>> {
    let node = tc
        .build_request("datasources".to_owned(), None, reqwest::Method::GET)
        .context("fetching datasources")?
        .fetch_json_response(Some(vec![
            "datasources".to_owned(),
            "datasource".to_owned(),
        ]))
        .await?;
    super::to_asset_map(tc, node, &to_node)
}

impl Permissionable for Datasource {
    /// URI path to fetch datasource permissions
    fn get_endpoint(&self) -> String {
        format!("datasources/{}/permissions", self.id)
    }

    /// function to set permissions
    fn set_permissions(&mut self, permissions: Vec<super::Permission>) {
        self.permissions = permissions;
    }
}

#[cfg(test)]
mod tests {

    use crate::rest::set_cual_prefix;

    use super::*;
    use anyhow::{Context, Result};

    #[tokio::test]
    async fn test_fetching_flows_works() -> Result<()> {
        let tc = crate::connector_setup()
            .await
            .context("running tableau connector setup")?;
        let nodes = get_basic_datasources(&tc.coordinator.rest_client).await?;
        for (_, v) in nodes {
            println!("{:#?}", v);
        }
        Ok(())
    }

    #[tokio::test]
    async fn test_fetching_datasource_permissions_works() -> Result<()> {
        let tc = crate::connector_setup()
            .await
            .context("running tableau connector setup")?;
        let mut nodes = get_basic_datasources(&tc.coordinator.rest_client).await?;
        for (_, v) in &mut nodes {
            v.update_permissions(&tc.coordinator.rest_client).await;
        }
        for (_, v) in nodes {
            println!("{:#?}", v);
        }
        Ok(())
    }

    #[tokio::test]
    async fn test_downloading_datasource_works() -> Result<()> {
        let tc = crate::connector_setup()
            .await
            .context("running tableau connector setup")?;
        let datasources = get_basic_datasources(&tc.coordinator.rest_client).await?;

        let test_datasource = datasources.values().next().unwrap();
        let x = tc
            .coordinator
            .rest_client
            .download(test_datasource, true)
            .await?;
        println!("Downloaded {} bytes", x.len());
        Ok(())
    }

    #[tokio::test]
    async fn test_fetching_sources_for_datasource_works() -> Result<()> {
        let tc = crate::connector_setup()
            .await
            .context("running tableau connector setup")?;
        let datasources = get_basic_datasources(&tc.coordinator.rest_client).await?;

        for test_datasource in datasources.values() {
            let x = test_datasource.fetch_sources(&tc.coordinator).await?;
        }
        Ok(())
    }

    #[test]
    fn test_asset_from_datasource_works() {
        set_cual_prefix("", "");
        let ds = Datasource::new(
            Cual::new("".to_owned()),
            "id".to_owned(),
            "name".to_owned(),
            "datasource_type".to_owned(),
            "updated".to_owned(),
            "project_id".to_owned(),
            "owner_id".to_owned(),
            HashSet::new(),
            vec![],
            vec![],
        );
        nodes::Asset::from(ds);
    }

    #[test]
    fn test_datasource_into_asset_works() {
        set_cual_prefix("", "");
        let ds = Datasource::new(
            Cual::new("".to_owned()),
            "id".to_owned(),
            "name".to_owned(),
            "datasource_type".to_owned(),
            "updated".to_owned(),
            "project_id".to_owned(),
            "owner_id".to_owned(),
            HashSet::new(),
            vec![],
            vec![],
        );
        let a: nodes::Asset = ds.into();
    }
}<|MERGE_RESOLUTION|>--- conflicted
+++ resolved
@@ -2,15 +2,11 @@
 
 use anyhow::{Context, Result};
 use async_trait::async_trait;
-<<<<<<< HEAD
-use serde::{Deserialize, Serialize};
-=======
 use jetty_core::{
     connectors::{nodes, AssetType},
     cual::Cual,
 };
-use serde::Deserialize;
->>>>>>> 3372df44
+use serde::{Deserialize, Serialize};
 
 use crate::{
     coordinator::{Coordinator, HasSources},
@@ -32,12 +28,11 @@
     pub owner_id: String,
     pub sources: HashSet<String>,
     pub permissions: Vec<super::Permission>,
+    /// Vec of origin cuals
+    pub derived_from: Vec<String>,
 }
 
 impl Datasource {
-<<<<<<< HEAD
-    /// Get the cual_suffix for Datasources
-=======
     pub(crate) fn new(
         cual: Cual,
         id: String,
@@ -64,7 +59,7 @@
         }
     }
 
->>>>>>> 3372df44
+    /// Get the cual_suffix for Datasources
     pub(crate) fn cual_suffix(&self) -> String {
         format!("/datasource/{}", &self.id)
     }
@@ -176,6 +171,7 @@
         datasource_type: asset_info.datasource_type,
         permissions: Default::default(),
         sources: Default::default(),
+        derived_from: Default::default(),
     })
 }
 
