use std::collections::{HashMap, HashSet};

use crate::rest::{self, FetchJson};
use anyhow::{Context, Result};
use jetty_core::connectors::nodes;
use serde::Deserialize;

#[derive(Clone, Default, Debug, Deserialize)]
pub(crate) struct Group {
    pub id: String,
    pub name: String,
    /// Vec of user uids
    pub includes: Vec<String>,
}

<<<<<<< HEAD
impl Group {
    pub(crate) fn new(id: String, name: String, includes: Vec<String>) -> Self {
        Self { id, name, includes }
    }
}

impl From<Group> for nodes::Group {
    fn from(val: Group) -> Self {
        nodes::Group::new(
            val.name,
            HashMap::from([("tableau::id".to_owned(), val.id)]),
            // No nested groups in tableau
            HashSet::new(),
            HashSet::from_iter(val.includes),
            // No nested groups in tableau?
            HashSet::new(),
            // Handled in permissions/policies.
            HashSet::new(),
        )
    }
}

pub(crate) fn to_node(tc: &rest::TableauRestClient, val: &serde_json::Value) -> Result<Group> {
=======
pub(crate) fn to_node(val: &serde_json::Value) -> Result<Group> {
>>>>>>> ea67c120
    #[derive(Deserialize)]
    #[serde(rename_all = "camelCase")]
    struct GroupInfo {
        name: String,
        id: String,
    }
    let group_info: GroupInfo =
        serde_json::from_value(val.to_owned()).context("parsing group information")?;

    Ok(Group {
        id: group_info.id,
        name: group_info.name,
        includes: Vec::new(),
    })
}

pub(crate) async fn get_basic_groups(
    tc: &rest::TableauRestClient,
) -> Result<HashMap<String, Group>> {
    let node = tc
        .build_request("groups".to_owned(), None, reqwest::Method::GET)
        .context("fetching groups")?
        .fetch_json_response(Some(vec!["groups".to_owned(), "group".to_owned()]))
        .await?;
    super::to_asset_map(tc, node, &to_node)
}

async fn get_group_users(
    tc: &rest::TableauRestClient,
    groups: &mut HashMap<String, Group>,
) -> Result<()> {
    for (id, group) in groups {
        let resp = tc
            .build_request(format!("groups/{}/users", id), None, reqwest::Method::GET)
            .context("fetching group membership")?
            .fetch_json_response(Some(vec!["users".to_owned(), "user".to_owned()]))
            .await
            .context(format!("getting membership for group {}", group.name))?;

        let user_vec: Vec<super::IdField> =
            serde_json::from_value(resp).context("parsing group membership")?;
        group.includes = user_vec.iter().map(|u| u.id.to_owned()).collect();
    }
    Ok(())
}

#[cfg(test)]
mod tests {
    use super::*;
    use anyhow::{Context, Result};

    #[tokio::test]
    async fn test_fetching_groups_works() -> Result<()> {
        let tc = crate::connector_setup()
            .await
            .context("running tableau connector setup")?;
        let groups = get_basic_groups(&tc.coordinator.rest_client).await?;
        for (_k, v) in groups {
            println!("{:#?}", v);
        }
        Ok(())
    }

    #[tokio::test]
    async fn test_fetching_groups_with_users_works() -> Result<()> {
        let tc = crate::connector_setup()
            .await
            .context("running tableau connector setup")?;
        let mut groups = get_basic_groups(&tc.coordinator.rest_client).await?;
        get_group_users(&tc.coordinator.rest_client, &mut groups).await?;
        for (_k, v) in groups {
            println!("{:#?}", v);
        }
        Ok(())
    }

    #[test]
    fn test_jetty_group_from_group_works() {
        let g = Group::new("id".to_owned(), "name".to_owned(), vec!["me".to_owned()]);
        nodes::Group::from(g);
    }

    #[test]
    fn test_group_into_jetty_group_works() {
        let g = Group::new("id".to_owned(), "name".to_owned(), vec!["me".to_owned()]);
        let a: nodes::Group = g.into();
    }
}<|MERGE_RESOLUTION|>--- conflicted
+++ resolved
@@ -13,7 +13,6 @@
     pub includes: Vec<String>,
 }
 
-<<<<<<< HEAD
 impl Group {
     pub(crate) fn new(id: String, name: String, includes: Vec<String>) -> Self {
         Self { id, name, includes }
@@ -36,10 +35,7 @@
     }
 }
 
-pub(crate) fn to_node(tc: &rest::TableauRestClient, val: &serde_json::Value) -> Result<Group> {
-=======
 pub(crate) fn to_node(val: &serde_json::Value) -> Result<Group> {
->>>>>>> ea67c120
     #[derive(Deserialize)]
     #[serde(rename_all = "camelCase")]
     struct GroupInfo {
