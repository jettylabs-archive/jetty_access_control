use std::collections::{HashMap, HashSet};

use crate::nodes as tableau_nodes;
use crate::rest::{self, FetchJson};

use anyhow::{Context, Result};
use serde::{Deserialize, Serialize};

use jetty_core::connectors::nodes as jetty_nodes;

/// Representation of a Group
#[derive(Clone, Default, Debug, Deserialize, Serialize, Hash)]
pub(crate) struct Group {
    pub id: String,
    pub name: String,
    /// Vec of user uids
    pub includes: Vec<tableau_nodes::User>,
}

impl Group {
    /// Update group membership
    pub(crate) async fn update_users(
        &mut self,
        tc: &rest::TableauRestClient,
        users: &HashMap<String, tableau_nodes::User>,
    ) -> Result<()> {
        let resp = tc
            .build_request(
                format!("groups/{}/users", self.id),
                None,
                reqwest::Method::GET,
            )
            .context("fetching group membership")?
            .fetch_json_response(Some(vec!["users".to_owned(), "user".to_owned()]))
            .await
            .context(format!("getting membership for group {}", self.name))?;

        let user_ids: Vec<super::IdField> =
            serde_json::from_value(resp).context("parsing group membership")?;
        let group_users = user_ids
            .iter()
            .map(|uid| {
                users.get(&uid.id).unwrap_or_else(|| {
                    panic!("user id {:?} not in tableau users {:?}", uid.id, users)
                })
            })
            .cloned()
            .collect();
        self.includes = group_users;
        Ok(())
    }
}

/// Convert JSON Value to a Group instance
impl Group {
    pub(crate) fn new(id: String, name: String, includes: Vec<tableau_nodes::User>) -> Self {
        Self { id, name, includes }
    }
}

impl From<Group> for jetty_nodes::Group {
    fn from(val: Group) -> Self {
        jetty_nodes::Group::new(
            val.id.to_owned(),
            HashMap::from([("tableau::id".to_owned(), val.id)]),
            // No nested groups in tableau
            HashSet::new(),
            val.includes.iter().map(|u| u.email.to_owned()).collect(),
            // No nested groups in tableau?
            HashSet::new(),
            // Handled in permissions/policies.
            HashSet::new(),
        )
    }
}

pub(crate) fn to_node(val: &serde_json::Value) -> Result<Group> {
    #[derive(Deserialize)]
    #[serde(rename_all = "camelCase")]
    struct GroupInfo {
        name: String,
        id: String,
    }
    let group_info: GroupInfo =
        serde_json::from_value(val.to_owned()).context("parsing group information")?;

    Ok(Group {
        id: group_info.id,
        name: group_info.name,
        includes: Vec::new(),
    })
}

/// Get basic group information. Excludes "includes" (group membership)
pub(crate) async fn get_basic_groups(
    tc: &rest::TableauRestClient,
) -> Result<HashMap<String, Group>> {
    let node = tc
        .build_request("groups".to_owned(), None, reqwest::Method::GET)
        .context("fetching groups")?
        .fetch_json_response(Some(vec!["groups".to_owned(), "group".to_owned()]))
        .await?;
    super::to_asset_map(tc, node, &to_node)
}

#[cfg(test)]
mod tests {
    use crate::nodes::user::get_basic_users;

    use super::*;
    use anyhow::{Context, Result};
    use jetty_core::logging::debug;

    #[tokio::test]
    async fn test_fetching_groups_works() -> Result<()> {
        let tc = crate::connector_setup()
            .await
            .context("running tableau connector setup")?;
        let groups = get_basic_groups(&tc.coordinator.rest_client).await?;
        for (_k, v) in groups {
            debug!("{:#?}", v);
        }
        Ok(())
    }

    #[tokio::test]
    async fn test_fetching_groups_with_users_works() -> Result<()> {
        let tc = crate::connector_setup()
            .await
            .context("running tableau connector setup")?;
        let mut groups = get_basic_groups(&tc.coordinator.rest_client).await?;
        let users_map = get_basic_users(&tc.coordinator.rest_client).await?;
        for (_k, v) in &mut groups {
<<<<<<< HEAD
            v.update_users(
                &tc.coordinator.rest_client,
                &HashMap::from([(
                    "u".to_owned(),
                    tableau_nodes::User::new(
                        "id".to_owned(),
                        "name".to_owned(),
                        "email".to_owned(),
                        "eauid".to_owned(),
                        "full name".to_owned(),
                        Default::default(),
                    ),
                )]),
            )
            .await?;
            debug!("{:#?}", v);
=======
            v.update_users(&tc.coordinator.rest_client, &users_map)
                .await?;
            println!("{:#?}", v);
>>>>>>> c32f155e
        }
        Ok(())
    }

    #[test]
    #[allow(unused_must_use)]
    fn test_jetty_group_from_group_works() {
        let g = Group::new(
            "id".to_owned(),
            "name".to_owned(),
            vec![tableau_nodes::User::new(
                "id".to_owned(),
                "name".to_owned(),
                "email".to_owned(),
                "eauid".to_owned(),
                "full name".to_owned(),
                Default::default(),
            )],
        );
        jetty_nodes::Group::from(g);
    }

    #[test]
    #[allow(unused_must_use)]
    fn test_group_into_jetty_group_works() {
        let g = Group::new(
            "id".to_owned(),
            "name".to_owned(),
            vec![tableau_nodes::User::new(
                "id".to_owned(),
                "name".to_owned(),
                "email".to_owned(),
                "eauid".to_owned(),
                "full name".to_owned(),
                Default::default(),
            )],
        );
        Into::<jetty_nodes::Group>::into(g);
    }

    #[test]
    fn test_group_with_users_into_jetty_group_gets_email() {
        let email = "email@email.email";
        let g = Group::new(
            "id".to_owned(),
            "name".to_owned(),
            vec![tableau_nodes::User::new(
                "id".to_owned(),
                "name".to_owned(),
                email.to_owned(),
                "eauid".to_owned(),
                "full name".to_owned(),
                Default::default(),
            )],
        );
        let a: jetty_nodes::Group = g.into();
        assert_eq!(a.includes_users, HashSet::from([email.to_owned()]));
    }
}<|MERGE_RESOLUTION|>--- conflicted
+++ resolved
@@ -131,28 +131,9 @@
         let mut groups = get_basic_groups(&tc.coordinator.rest_client).await?;
         let users_map = get_basic_users(&tc.coordinator.rest_client).await?;
         for (_k, v) in &mut groups {
-<<<<<<< HEAD
-            v.update_users(
-                &tc.coordinator.rest_client,
-                &HashMap::from([(
-                    "u".to_owned(),
-                    tableau_nodes::User::new(
-                        "id".to_owned(),
-                        "name".to_owned(),
-                        "email".to_owned(),
-                        "eauid".to_owned(),
-                        "full name".to_owned(),
-                        Default::default(),
-                    ),
-                )]),
-            )
-            .await?;
-            debug!("{:#?}", v);
-=======
             v.update_users(&tc.coordinator.rest_client, &users_map)
                 .await?;
             println!("{:#?}", v);
->>>>>>> c32f155e
         }
         Ok(())
     }
