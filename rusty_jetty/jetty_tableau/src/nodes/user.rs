--- conflicted
+++ resolved
@@ -2,12 +2,8 @@
 
 use crate::rest::{self, FetchJson};
 use anyhow::{Context, Result};
-<<<<<<< HEAD
+use jetty_core::connectors::{nodes, UserIdentifier};
 use serde::{Deserialize, Serialize};
-=======
-use jetty_core::connectors::{nodes, UserIdentifier};
-use serde::Deserialize;
->>>>>>> 3372df44
 
 /// Representation of Tableau user
 #[derive(Deserialize, Clone, Debug, Serialize)]
@@ -21,9 +17,6 @@
     pub site_role: String,
 }
 
-<<<<<<< HEAD
-/// Convert JSON into a User struct
-=======
 impl User {
     pub(crate) fn new(
         id: String,
@@ -62,7 +55,7 @@
     }
 }
 
->>>>>>> 3372df44
+/// Convert JSON into a User struct
 pub(crate) fn to_node(val: &serde_json::Value) -> Result<User> {
     serde_json::from_value(val.to_owned()).context("parsing user information")
 }
