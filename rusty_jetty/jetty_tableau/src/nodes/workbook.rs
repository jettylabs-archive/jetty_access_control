--- conflicted
+++ resolved
@@ -4,23 +4,18 @@
 use async_trait::async_trait;
 use serde::{Deserialize, Serialize};
 
-<<<<<<< HEAD
 use crate::{
     coordinator::{Coordinator, HasSources},
     file_parse::xml_docs,
-    rest::{self, Downloadable, FetchJson},
+    rest::{self, get_tableau_cual, Downloadable, FetchJson, TableauAssetType},
 };
-
-use super::Permissionable;
-=======
-use super::FetchPermissions;
-use crate::rest::{self, get_tableau_cual, Downloadable, FetchJson, TableauAssetType};
 
 use jetty_core::{
     connectors::{nodes, AssetType},
     cual::Cual,
 };
->>>>>>> 3372df44
+
+use super::Permissionable;
 
 /// Representation of Tableau Workbook
 #[derive(Clone, Default, Debug, Deserialize, Serialize)]
@@ -65,28 +60,6 @@
             permissions,
         }
     }
-
-    pub(crate) async fn fetch_datasources(&self) -> Result<Vec<super::Datasource>> {
-        return Ok(vec![]);
-        todo!()
-    }
-<<<<<<< HEAD
-=======
-
-    pub(crate) async fn update_embedded_datasources(
-        &mut self,
-        _client: rest::TableauRestClient,
-    ) -> Result<()> {
-        // download the workbook
-        // get the datasources
-        // yikes...
-        todo!()
-    }
-
-    fn cual_suffix(&self) -> String {
-        format!("/workbook/{}", &self.id)
-    }
->>>>>>> 3372df44
 }
 
 impl Downloadable for Workbook {
@@ -146,9 +119,6 @@
     }
 }
 
-<<<<<<< HEAD
-/// Take a JSON object returned from a GraphQL query and turn it into a notebook
-=======
 impl From<Workbook> for nodes::Asset {
     fn from(val: Workbook) -> Self {
         nodes::Asset::new(
@@ -176,7 +146,7 @@
     }
 }
 
->>>>>>> 3372df44
+/// Take a JSON object returned from a GraphQL query and turn it into a notebook
 fn to_node_graphql(val: &serde_json::Value) -> Result<Workbook> {
     #[derive(Deserialize)]
     struct LuidField {
