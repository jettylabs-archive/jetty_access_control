--- conflicted
+++ resolved
@@ -372,35 +372,6 @@
         .into_iter()
         .collect::<HashSet<String>>());
 
-<<<<<<< HEAD
-        assert_eq!(
-            output_cuals,
-            [
-                format!(
-                    "{}/datasource/6df04a18-19a6-4012-8a83-c2b33a8d1907",
-                    &cual_prefix
-                ),
-                format!(
-                    "{}/datasource/91dae170-0191-4dba-8cef-5eda957bf122",
-                    &cual_prefix
-                ),
-                format!(
-                    "{}/datasource/de1c1844-2ce6-480d-8016-afc7be49827e",
-                    &cual_prefix
-                ),
-                "snowflake://cea26391.snowflakecomputing.com/JETTY_TEST_DB/GOLD/tableau_special"
-                    .to_owned(),
-                "snowflake://cea26391.snowflakecomputing.com/JETTY_TEST_DB/RAW/%22Special%20Name%22"
-                    .to_owned(),
-                format!(
-                    "{}/datasource/a27d260d-9ff9-4707-82fd-e66cda23275d",
-                    &cual_prefix
-                ),
-            ]
-            .into_iter()
-            .collect::<HashSet<String>>()
-        );
-=======
         let mut output_cuals = output_cuals.into_iter().collect::<Vec<_>>();
         output_cuals.sort();
         let mut expected_cuals = [
@@ -429,7 +400,6 @@
         .collect::<Vec<String>>();
         expected_cuals.sort();
         assert_eq!(output_cuals, expected_cuals,);
->>>>>>> c32f155e
 
         Ok(())
     }
