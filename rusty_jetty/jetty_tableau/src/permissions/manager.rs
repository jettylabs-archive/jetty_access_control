use std::collections::{HashMap, HashSet};

use jetty_core::{
    connectors::{
        nodes::{EffectivePermission, PermissionMode, SparseMatrix},
        UserIdentifier,
    },
    cual::{Cual, Cualable},
<<<<<<< HEAD
    matrix::{InsertOrMerge, Merge},
=======
    permissions::matrix::{InsertOrMerge, Merge},
>>>>>>> e5f32890
};

use super::consts::AssetCapabilityMap;
use crate::{
    coordinator::Coordinator,
    nodes::{self, user::SiteRole, OwnedAsset, ProjectId},
    nodes::{Grantee, Permissionable},
};

pub(crate) struct PermissionManager<'x> {
    coordinator: &'x Coordinator,
}

impl<'x> PermissionManager<'x> {
    /// Basic constructor.
    pub(crate) fn new(coordinator: &'x Coordinator) -> Self {
        Self { coordinator }
    }

    /// Crate-public method for getting all effective permissions for an asset
    /// class.
    ///
    /// Gets explicit permissions, combines them with implicit permissions,
    /// and then combines those with the site-role-specific permissions.
    pub(crate) fn get_effective_permissions_for_asset<T: OwnedAsset + Permissionable + Cualable>(
        &self,
        assets: &HashMap<String, T>,
    ) -> SparseMatrix<UserIdentifier, Cual, HashSet<EffectivePermission>> {
        let mut all_perms = self.get_explicit_effective_permissions_for_asset(assets);
        all_perms
            .merge(self.get_implicit_effective_permissions_for_asset(assets))
            .expect("merging explicit and implicit permissions");
        all_perms
            .merge(self.get_effective_permissions_for_site_roles(assets))
            .expect("merging explicit/implicit permissions with site role permissions");

        all_perms
    }

    /// Given an asset, get all of the user -> permission pairings.
    ///
    /// Return a map of users to a list of their (origin, capability, mode)
    /// permissions.
    ///
    /// origin indicates whether the permission comes from the user or a group.
    fn get_user_perms<'a, T: Permissionable>(
        &self,
        asset: &'a T,
    ) -> HashMap<&'a nodes::User, Vec<(&'a Grantee /* origin*/, &'a String, &'a String)>> {
        let mut user_perm_map: HashMap<&nodes::User, Vec<(&Grantee, &String, &String)>> =
            HashMap::new();
        asset.get_permissions().iter().for_each(|perm| {
            perm.capabilities.iter().for_each(|p| {
                match &perm.grantee {
                    Grantee::User(u) => {
                        if let Some(perms) = user_perm_map.get_mut(&u) {
                            (*perms).push((&perm.grantee, p.0, p.1));
                        } else {
                            user_perm_map.insert(u, vec![(&perm.grantee, p.0, p.1)]);
                        }
                    }
                    Grantee::Group(g) => {
                        // insert permission by [user][asset] into map for all users in group.
                        for user in &g.includes {
                            if let Some(perms) = user_perm_map.get_mut(&user) {
                                (*perms).push((&perm.grantee, p.0, p.1));
                            } else {
                                user_perm_map.insert(user, vec![(&perm.grantee, p.0, p.1)]);
                            }
                        }
                    }
                }
            });
        });
        user_perm_map
    }

    /// Get all superusers from the environment.
    fn superusers(&self) -> impl Iterator<Item = &nodes::User> {
        self.coordinator
            .env
            .users
            .values()
            .filter(|user| match user.site_role {
                SiteRole::Creator
                | SiteRole::Explorer
                | SiteRole::ExplorerCanPublish
                | SiteRole::ReadOnly
                | SiteRole::SiteAdministratorExplorer
                | SiteRole::Viewer
                | SiteRole::Unlicensed
                | SiteRole::Unknown => false,
                SiteRole::ServerAdministrator | SiteRole::SiteAdministratorCreator => true,
            })
    }

    /// Get all effective permissions that are based on site role.
    fn get_effective_permissions_for_site_roles<T: OwnedAsset + Permissionable + Cualable>(
        &self,
        assets: &HashMap<String, T>,
    ) -> SparseMatrix<UserIdentifier, Cual, HashSet<EffectivePermission>> {
        let mut ep: SparseMatrix<UserIdentifier, Cual, HashSet<EffectivePermission>> =
            HashMap::new();

        let capability_restrictions_map = AssetCapabilityMap::new();

        for asset in assets.values() {
            let cual = asset.cual();
            let asset_capabilities = super::get_capabilities_for_asset_type(asset.get_asset_type());

            // Superusers – allow them through everything.
            let superusers = self.superusers();
            for su in superusers {
                let effective_permissions = asset_capabilities
                    .iter()
                    .map(|capa| {
                        EffectivePermission::new(
                            capa.to_string(),
                            PermissionMode::Allow,
                            vec![format!("user has site role {:?}", su.site_role)],
                        )
                    })
                    .collect();
                ep.insert_or_merge(
                    UserIdentifier::Email(su.email.to_owned()),
                    HashMap::from([(cual.clone(), effective_permissions)]),
                );
            }

            // All other site roles – place restrictions based on their role.
            for user in self.coordinator.env.users.values() {
                let restricted_capabilities = capability_restrictions_map
                    .get(user.site_role, asset.get_asset_type())
                    .unwrap_or_else(|| panic!("getting site role {:?} and asset type {:?} from capability restrictions map", user.site_role, asset.get_asset_type()));

                let effective_permissions = asset_capabilities
                    .iter()
                    .filter_map(|&capa| {
                        if restricted_capabilities.contains(&capa) {
                            Some(EffectivePermission::new(
                                capa.to_owned(),
                                PermissionMode::Deny,
                                vec![format!(
                                    "User has site role {:?}, which doesn't allow this capability.",
                                    user.site_role
                                )],
                            ))
                        } else {
                            // Not restricted, don't block this capability.
                            None
                        }
                    })
                    .collect();
                ep.insert_or_merge(
                    UserIdentifier::Email(user.email.to_owned()),
                    HashMap::from([(cual.clone(), effective_permissions)]),
                );
            }
        }
        ep
    }

    /// Get all effective permissions that are explicitly set for the assets
    /// given.
    fn get_explicit_effective_permissions_for_asset<T: OwnedAsset + Permissionable + Cualable>(
        &self,
        assets: &HashMap<String, T>,
    ) -> SparseMatrix<UserIdentifier, Cual, HashSet<EffectivePermission>> {
        let mut ep: SparseMatrix<UserIdentifier, Cual, HashSet<EffectivePermission>> =
            HashMap::new();
        // for each asset
        assets.values().for_each(|asset| {
            // get all perms as user -> [permission] mapping
            let user_perm_map = self.get_user_perms(asset);
            // We'll go over each of those user -> [permission] mappings to
            // discover effective access.
            user_perm_map.iter().for_each(|(user, perms)| {
                // apply the permission explicitly given
                let explicit_effective_permissions = perms
                    .iter()
                    .map(|(grantee, capa, mode)| {
                        let grantee_type = if matches!(grantee, Grantee::User(_)) {
                            "user"
                        } else {
                            "group"
                        };
                        EffectivePermission::new(
                            capa.to_string(),
                            PermissionMode::from(mode.as_str()),
                            vec![format!(
                                "Permission set explicitly on {} {}.",
                                grantee_type,
                                grantee.get_name()
                            )],
                        )
                    })
                    .collect();
                // Add permissions to ep[user][asset]
                ep.insert(
                    UserIdentifier::Email(user.email.to_owned()),
                    HashMap::from([(asset.cual(), explicit_effective_permissions)]),
                );
            });
        });
        ep
    }

    /// Get the series of parents all the way up for an owned asset.
    fn get_parent_projects_for<T: OwnedAsset>(&self, asset: &T) -> Vec<&nodes::Project> {
        if let Some(ProjectId(parent_project_id)) = asset.get_parent_project_id() {
            let parent = self
                .coordinator
                .env
                .projects
                .get(parent_project_id)
                .expect("getting parent project from env");
            self.get_parent_projects_for_project(parent)
        } else {
            vec![]
        }
    }

    /// Recursive method to get a series of project parents.
    fn get_parent_projects_for_project<'a>(
        &'a self,
        project: &'a nodes::Project,
    ) -> Vec<&'a nodes::Project> {
        if let Some(ProjectId(parent_project_id)) = project.get_parent_project_id() {
            let parent = self
                .coordinator
                .env
                .projects
                .get(parent_project_id)
                .expect("getting parent project from env");
            let mut result = self.get_parent_projects_for_project(parent);
            result.push(project);
            result
        } else {
            vec![]
        }
    }

    /// Get all effective permissions for permissions implicitly defined by
    /// content ownership and project leadership.
    fn get_implicit_effective_permissions_for_asset<T: OwnedAsset + Permissionable + Cualable>(
        &self,
        assets: &HashMap<String, T>,
    ) -> SparseMatrix<UserIdentifier, Cual, HashSet<EffectivePermission>> {
        let mut ep: SparseMatrix<UserIdentifier, Cual, HashSet<EffectivePermission>> =
            HashMap::new();
        assets.iter().for_each(|(_, asset)| {
            let asset_capabilities = super::get_capabilities_for_asset_type(asset.get_asset_type());
            // Content owners
            let some_owner = self.coordinator.env.users.get(asset.get_owner_id());
            if let Some(owner) = some_owner {
                let perms = asset_capabilities
                    .iter()
                    .map(|capa| {
                        EffectivePermission::new(
                            capa.to_string(),
                            PermissionMode::Allow,
                            vec!["user is the owner of this content".to_owned()],
                        )
                    })
                    .collect();
                ep.insert_or_merge(
                    UserIdentifier::Email(owner.email.to_owned()),
                    HashMap::from([(asset.cual(), perms)]),
                );

            // Project leaders
            for parent_project in self.get_parent_projects_for(asset) {
                for perm in &parent_project.permissions {
                    if perm.capabilities.contains_key("ProjectLeader") {
                        let leader_effective_permissions: HashSet<EffectivePermission> =
                            asset_capabilities
                                .iter()
                                .map(|capa| {
                                    EffectivePermission::new(
                                        capa.to_string(),
                                        PermissionMode::Allow,
                                        vec![format!(
                                            "user has the project leader role on {}",
                                            parent_project.name
                                        )],
                                    )
                                })
                                .collect();
                        for grantee_email in perm.grantee_user_emails() {
                            ep.insert_or_merge(
                                UserIdentifier::Email(grantee_email),
                                HashMap::from([(
                                    asset.cual(),
                                    leader_effective_permissions.clone(),
                                )]),
                            );
                        }
                    }
                }
            }
            } else {
                // We assume the asset is the default project with the default owner, it's not going to be in the env.
                println!("Failed getting user {:?} from env. Assuming it's the default project default owner.", asset.get_owner_id());
            }
        });
        ep
    }
}

#[cfg(test)]
mod tests {
    use crate::{
        coordinator::Environment,
        nodes::{Flow, Project, User},
        rest::TableauRestClient,
    };

    use super::*;

    #[test]
    fn test_effective_perms_for_asset_works() {
        let mut env = Environment::default();
        let mut user = User::default();
        user.site_role = SiteRole::SiteAdministratorCreator;
        env.flows = HashMap::from([("flow".to_owned(), Flow::default())]);
        env.users = HashMap::from([("".to_owned(), user)]);
        env.projects = HashMap::from([("".to_owned(), Project::default())]);
        let rest_client = TableauRestClient::new_dummy();
        let coordinator = &Coordinator { env, rest_client };

        let m = PermissionManager::new(coordinator);

        let ep = m.get_effective_permissions_for_asset(&m.coordinator.env.flows);
        assert_eq!(
            ep,
            HashMap::from([(
                UserIdentifier::Email("".to_owned(),),
                HashMap::from([(
                    Cual::new("".to_owned(),),
                    HashSet::from([
                        EffectivePermission {
                            privilege: "Read".to_owned(),
                            mode: PermissionMode::Allow,
                            reasons: vec![
                                "user is the owner of this content".to_owned(),
                                "user has site role SiteAdministratorCreator".to_owned(),
                            ],
                        },
                        EffectivePermission {
                            privilege: "Write".to_owned(),
                            mode: PermissionMode::Allow,
                            reasons: vec![
                                "user is the owner of this content".to_owned(),
                                "user has site role SiteAdministratorCreator".to_owned(),
                            ],
                        },
                        EffectivePermission {
                            privilege: "ChangeHierarchy".to_owned(),
                            mode: PermissionMode::Allow,
                            reasons: vec![
                                "user is the owner of this content".to_owned(),
                                "user has site role SiteAdministratorCreator".to_owned(),
                            ],
                        },
                        EffectivePermission {
                            privilege: "Execute".to_owned(),
                            mode: PermissionMode::Allow,
                            reasons: vec![
                                "user is the owner of this content".to_owned(),
                                "user has site role SiteAdministratorCreator".to_owned(),
                            ],
                        },
                        EffectivePermission {
                            privilege: "Delete".to_owned(),
                            mode: PermissionMode::Allow,
                            reasons: vec![
                                "user is the owner of this content".to_owned(),
                                "user has site role SiteAdministratorCreator".to_owned(),
                            ],
                        },
                        EffectivePermission {
                            privilege: "ExportXml".to_owned(),
                            mode: PermissionMode::Allow,
                            reasons: vec![
                                "user is the owner of this content".to_owned(),
                                "user has site role SiteAdministratorCreator".to_owned(),
                            ],
                        },
                        EffectivePermission {
                            privilege: "ChangePermissions".to_owned(),
                            mode: PermissionMode::Allow,
                            reasons: vec![
                                "user is the owner of this content".to_owned(),
                                "user has site role SiteAdministratorCreator".to_owned(),
                            ],
                        },
                        EffectivePermission {
                            privilege: "WebAuthoringForFlows".to_owned(),
                            mode: PermissionMode::Allow,
                            reasons: vec![
                                "user is the owner of this content".to_owned(),
                                "user has site role SiteAdministratorCreator".to_owned(),
                            ],
                        },
                    ])
                )])
            )])
        );
    }
}<|MERGE_RESOLUTION|>--- conflicted
+++ resolved
@@ -6,11 +6,7 @@
         UserIdentifier,
     },
     cual::{Cual, Cualable},
-<<<<<<< HEAD
-    matrix::{InsertOrMerge, Merge},
-=======
     permissions::matrix::{InsertOrMerge, Merge},
->>>>>>> e5f32890
 };
 
 use super::consts::AssetCapabilityMap;
