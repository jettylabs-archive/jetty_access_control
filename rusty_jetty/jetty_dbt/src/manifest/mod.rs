mod filtered_asset;
mod ingestion;
pub(crate) mod node;
mod to_asset_type;

use jetty_core::cual::Cual;
use node::DbtNode;

use anyhow::{bail, Result};
use mockall::automock;

use std::collections::{HashMap, HashSet};
use std::path::{Path, PathBuf};
<<<<<<< HEAD


use self::node::NamePartable;
=======
>>>>>>> 670c90d0

pub(crate) type DbtNodeName = String;

/// Trait to make mocking behavior easier.
#[automock]
pub(crate) trait DbtProjectManifest {
    fn init(&mut self, file_path: &Option<PathBuf>) -> Result<()>;
    fn get_project_dir(&self) -> String;
    /// List all nodes
    fn get_nodes(&self) -> Result<HashMap<String, DbtNode>>;
    /// List all nodes that depend on the given node.
    fn get_dependencies(&self, node_name: &str) -> Result<Option<HashSet<String>>>;
    /// Get the CUAL for a given node name.
    fn cual_for_node(&self, node_name: DbtNodeName) -> Result<Cual>;
}

#[derive(Default)]
pub(crate) struct DbtManifest {
    initialized: bool,
    project_dir: String,
    /// All models
    nodes: HashMap<String, DbtNode>,
    /// Map of model relationships from node name to childrens' names
    dependencies: HashMap<String, HashSet<String>>,
}

impl DbtManifest {
    pub(crate) fn new(project_dir: &str) -> Result<Self> {
        Ok(DbtManifest {
            project_dir: project_dir.to_owned(),
            ..Default::default()
        })
    }

    #[inline(always)]
    fn path(&self) -> PathBuf {
        Path::new(&self.project_dir).join(Path::new("target/manifest.json"))
    }

    #[inline(always)]
    fn check_initialized(&self) -> Result<()> {
        if !self.initialized {
            bail!("manifest was not initialized")
        }
        Ok(())
    }
<<<<<<< HEAD
}

impl DbtProjectManifest for DbtManifest {
    fn init(&mut self, file_path: &Option<PathBuf>) -> Result<()> {
        #[derive(Deserialize, Debug)]
        struct Config {
            enabled: bool,
            materialized: String,
        }

        #[derive(Deserialize, Debug)]
        struct DbtManifestNode {
            /// Used by Jetty only for ephemeral nodes.
            unique_id: String,
            relation_name: Option<String>,
            resource_type: String,
            config: Config,
        }

        #[derive(Deserialize, Debug)]
        struct DbtManifestSourceNode {
            relation_name: Option<String>,
        }

        #[derive(Deserialize, Debug)]
        struct DbtManifestJson {
            nodes: HashMap<String, DbtManifestNode>,
            sources: HashMap<String, DbtManifestSourceNode>,
            child_map: HashMap<String, HashSet<String>>,
        }

        #[derive(Hash, PartialEq, Eq, Clone, Debug)]
        enum RelationName {
            NodeRelationName(String),
            EphemeralNodeWithoutRelationName(String),
        }
        impl RelationName {
            fn inner(&self) -> &str {
                match self {
                    RelationName::NodeRelationName(name) => name,
                    RelationName::EphemeralNodeWithoutRelationName(_name) => panic!("not today sir"),
                }
            }
        }

        /// Get the relation name of the given node from the manifest, whether
        /// it's a source node or a model node.
        fn get_node_relation_name_from_mani(
            manifest: &DbtManifestJson,
            name: &str,
        ) -> RelationName {
            if name.starts_with("source") {
                RelationName::NodeRelationName(
                    manifest
                        .sources
                        .get(name)
                        .unwrap()
                        .relation_name
                        .as_ref()
                        .unwrap()
                        .to_owned(),
                )
            } else {
                let node = manifest.nodes.get(name).unwrap();
                node.relation_name
                    .as_ref()
                    .map(|rn| RelationName::NodeRelationName(rn.clone()))
                    .or_else(|| {
                        // No relation name, this is likely an ephemeral node
                        if node.config.materialized == "ephemeral" {
                            Some(RelationName::EphemeralNodeWithoutRelationName(
                                node.unique_id.clone(),
                            ))
                        } else {
                            None
                        }
                    })
                    .unwrap_or_else(|| panic!("trying to get {name} from {:#?}", &manifest.nodes))
            }
        }

        // Initialization only happens once.
        if self.initialized {
            return Ok(());
        }

        let manifest_path = file_path.clone().unwrap_or_else(|| self.path());

        let file_contents =
            read_to_string(&manifest_path).context(format!("reading file {file_path:?}"))?;
        let json_manifest: DbtManifestJson = serde_json::from_str(&file_contents).context(
            format!("deserializing manifest json from {manifest_path:?}"),
        )?;
        // First we will ingest the nodes.
        for node in json_manifest.nodes.values() {
            let asset_type = node.resource_type.try_to_asset_type()?;
            if let Some(ty) = asset_type {
                if node.config.materialized != "ephemeral" {
                    self.nodes.insert(
                        node.relation_name.clone().unwrap().to_owned(),
                        DbtNode::ModelNode(DbtModelNode {
                            // All model nodes should have relation names
                            name: node.relation_name.as_ref().unwrap().to_owned(),
                            enabled: node.config.enabled.to_owned(),
                            materialized_as: ty,
                        }),
                    );
                }
            } else {
                // Asset type not usable.
                continue;
            }
        }
        // Now we'll ingest sources.
        for (_source_name, source) in &json_manifest.sources {
            self.nodes.insert(
                source.relation_name.clone().unwrap().to_owned(),
                DbtNode::SourceNode(DbtSourceNode {
                    // All  source nodes should have relation names
                    name: source.relation_name.as_ref().unwrap().to_owned(),
                }),
            );
        }
        // Now we'll record the dependencies between nodes.
        // First we'll transform the child map ("source.x.y" -> "model.x.y")
        // to a relation child map ("db.schema.table" -> "db.schema.view")
        let mut relation_child_map = json_manifest
            .child_map
            .iter()
            .filter_map(|(name, new_deps)| {
                // Filter test nodes.
                if name.starts_with("test") {
                    None
                } else {
                    let relation_name = get_node_relation_name_from_mani(&json_manifest, name);
                    let new_relation_deps: HashSet<_> = new_deps
                        .iter()
                        .cloned()
                        .filter(|d| !d.starts_with("test"))
                        .map(|dep| get_node_relation_name_from_mani(&json_manifest, &dep))
                        .collect();
                    Some((relation_name, new_relation_deps))
                }
            })
            .collect::<HashMap<_, _>>();

        // Ephemeral nodes don't have permissions associated with them, so we need to
        // remove them and join the dependencies around them.
        // Get all ephemeral relationships
        let rcm_clone = relation_child_map.clone();
        let ephemeral_deps = rcm_clone
            .iter()
            .filter(|(n, _)| {
                // only keep ephemeral nodes
                matches!(n, RelationName::EphemeralNodeWithoutRelationName(_))
            })
            .collect::<HashMap<_, _>>();
        // For each one, connect the parent to the child
        for (ephemeral_dep_name, children) in ephemeral_deps {
            relation_child_map
                .iter_mut()
                .for_each(|(p, parent_children)| {
                    // Remove the connection to the ephemeral node and replace
                    // it with the ephemeral node's children
                    if parent_children.remove(ephemeral_dep_name) {
                        println!("adding {:?} to {:?}", children, p);
                        parent_children.extend(children.clone().into_iter());
                    }
                });
            relation_child_map.remove(ephemeral_dep_name);
        }

        for (name, new_deps) in relation_child_map {
            if let Some(deps) = self.dependencies.get_mut(name.inner()) {
                // Combine the new deps with the existing ones.
                deps.extend(new_deps.iter().map(|d| d.inner().to_owned()));
            } else {
                // Model not yet in dependency map. Add it.
                self.dependencies.insert(
                    name.inner().to_owned(),
                    new_deps.iter().map(|d| d.inner().to_owned()).collect(),
                );
            }
        }

        self.initialized = true;
        Ok(())
    }

    fn get_project_dir(&self) -> String {
        self.project_dir.to_owned()
    }

    fn get_nodes(&self) -> Result<HashMap<String, DbtNode>> {
        self.check_initialized()?;
        Ok(self.nodes.clone())
    }

    fn get_dependencies(&self, node_name: &str) -> Result<Option<HashSet<String>>> {
        self.check_initialized()?;
        Ok(self.dependencies.get(node_name).cloned())
    }

    fn cual_for_node(&self, node_name: DbtNodeName) -> Result<Cual> {
        if let Some(node) = self.nodes.get(&node_name) {
            Ok((node as &dyn NamePartable).cual())
        } else {
            bail!("couldn't get node for name {}", node_name);
        }
    }
=======
>>>>>>> 670c90d0
}<|MERGE_RESOLUTION|>--- conflicted
+++ resolved
@@ -11,12 +11,6 @@
 
 use std::collections::{HashMap, HashSet};
 use std::path::{Path, PathBuf};
-<<<<<<< HEAD
-
-
-use self::node::NamePartable;
-=======
->>>>>>> 670c90d0
 
 pub(crate) type DbtNodeName = String;
 
@@ -63,217 +57,4 @@
         }
         Ok(())
     }
-<<<<<<< HEAD
-}
-
-impl DbtProjectManifest for DbtManifest {
-    fn init(&mut self, file_path: &Option<PathBuf>) -> Result<()> {
-        #[derive(Deserialize, Debug)]
-        struct Config {
-            enabled: bool,
-            materialized: String,
-        }
-
-        #[derive(Deserialize, Debug)]
-        struct DbtManifestNode {
-            /// Used by Jetty only for ephemeral nodes.
-            unique_id: String,
-            relation_name: Option<String>,
-            resource_type: String,
-            config: Config,
-        }
-
-        #[derive(Deserialize, Debug)]
-        struct DbtManifestSourceNode {
-            relation_name: Option<String>,
-        }
-
-        #[derive(Deserialize, Debug)]
-        struct DbtManifestJson {
-            nodes: HashMap<String, DbtManifestNode>,
-            sources: HashMap<String, DbtManifestSourceNode>,
-            child_map: HashMap<String, HashSet<String>>,
-        }
-
-        #[derive(Hash, PartialEq, Eq, Clone, Debug)]
-        enum RelationName {
-            NodeRelationName(String),
-            EphemeralNodeWithoutRelationName(String),
-        }
-        impl RelationName {
-            fn inner(&self) -> &str {
-                match self {
-                    RelationName::NodeRelationName(name) => name,
-                    RelationName::EphemeralNodeWithoutRelationName(_name) => panic!("not today sir"),
-                }
-            }
-        }
-
-        /// Get the relation name of the given node from the manifest, whether
-        /// it's a source node or a model node.
-        fn get_node_relation_name_from_mani(
-            manifest: &DbtManifestJson,
-            name: &str,
-        ) -> RelationName {
-            if name.starts_with("source") {
-                RelationName::NodeRelationName(
-                    manifest
-                        .sources
-                        .get(name)
-                        .unwrap()
-                        .relation_name
-                        .as_ref()
-                        .unwrap()
-                        .to_owned(),
-                )
-            } else {
-                let node = manifest.nodes.get(name).unwrap();
-                node.relation_name
-                    .as_ref()
-                    .map(|rn| RelationName::NodeRelationName(rn.clone()))
-                    .or_else(|| {
-                        // No relation name, this is likely an ephemeral node
-                        if node.config.materialized == "ephemeral" {
-                            Some(RelationName::EphemeralNodeWithoutRelationName(
-                                node.unique_id.clone(),
-                            ))
-                        } else {
-                            None
-                        }
-                    })
-                    .unwrap_or_else(|| panic!("trying to get {name} from {:#?}", &manifest.nodes))
-            }
-        }
-
-        // Initialization only happens once.
-        if self.initialized {
-            return Ok(());
-        }
-
-        let manifest_path = file_path.clone().unwrap_or_else(|| self.path());
-
-        let file_contents =
-            read_to_string(&manifest_path).context(format!("reading file {file_path:?}"))?;
-        let json_manifest: DbtManifestJson = serde_json::from_str(&file_contents).context(
-            format!("deserializing manifest json from {manifest_path:?}"),
-        )?;
-        // First we will ingest the nodes.
-        for node in json_manifest.nodes.values() {
-            let asset_type = node.resource_type.try_to_asset_type()?;
-            if let Some(ty) = asset_type {
-                if node.config.materialized != "ephemeral" {
-                    self.nodes.insert(
-                        node.relation_name.clone().unwrap().to_owned(),
-                        DbtNode::ModelNode(DbtModelNode {
-                            // All model nodes should have relation names
-                            name: node.relation_name.as_ref().unwrap().to_owned(),
-                            enabled: node.config.enabled.to_owned(),
-                            materialized_as: ty,
-                        }),
-                    );
-                }
-            } else {
-                // Asset type not usable.
-                continue;
-            }
-        }
-        // Now we'll ingest sources.
-        for (_source_name, source) in &json_manifest.sources {
-            self.nodes.insert(
-                source.relation_name.clone().unwrap().to_owned(),
-                DbtNode::SourceNode(DbtSourceNode {
-                    // All  source nodes should have relation names
-                    name: source.relation_name.as_ref().unwrap().to_owned(),
-                }),
-            );
-        }
-        // Now we'll record the dependencies between nodes.
-        // First we'll transform the child map ("source.x.y" -> "model.x.y")
-        // to a relation child map ("db.schema.table" -> "db.schema.view")
-        let mut relation_child_map = json_manifest
-            .child_map
-            .iter()
-            .filter_map(|(name, new_deps)| {
-                // Filter test nodes.
-                if name.starts_with("test") {
-                    None
-                } else {
-                    let relation_name = get_node_relation_name_from_mani(&json_manifest, name);
-                    let new_relation_deps: HashSet<_> = new_deps
-                        .iter()
-                        .cloned()
-                        .filter(|d| !d.starts_with("test"))
-                        .map(|dep| get_node_relation_name_from_mani(&json_manifest, &dep))
-                        .collect();
-                    Some((relation_name, new_relation_deps))
-                }
-            })
-            .collect::<HashMap<_, _>>();
-
-        // Ephemeral nodes don't have permissions associated with them, so we need to
-        // remove them and join the dependencies around them.
-        // Get all ephemeral relationships
-        let rcm_clone = relation_child_map.clone();
-        let ephemeral_deps = rcm_clone
-            .iter()
-            .filter(|(n, _)| {
-                // only keep ephemeral nodes
-                matches!(n, RelationName::EphemeralNodeWithoutRelationName(_))
-            })
-            .collect::<HashMap<_, _>>();
-        // For each one, connect the parent to the child
-        for (ephemeral_dep_name, children) in ephemeral_deps {
-            relation_child_map
-                .iter_mut()
-                .for_each(|(p, parent_children)| {
-                    // Remove the connection to the ephemeral node and replace
-                    // it with the ephemeral node's children
-                    if parent_children.remove(ephemeral_dep_name) {
-                        println!("adding {:?} to {:?}", children, p);
-                        parent_children.extend(children.clone().into_iter());
-                    }
-                });
-            relation_child_map.remove(ephemeral_dep_name);
-        }
-
-        for (name, new_deps) in relation_child_map {
-            if let Some(deps) = self.dependencies.get_mut(name.inner()) {
-                // Combine the new deps with the existing ones.
-                deps.extend(new_deps.iter().map(|d| d.inner().to_owned()));
-            } else {
-                // Model not yet in dependency map. Add it.
-                self.dependencies.insert(
-                    name.inner().to_owned(),
-                    new_deps.iter().map(|d| d.inner().to_owned()).collect(),
-                );
-            }
-        }
-
-        self.initialized = true;
-        Ok(())
-    }
-
-    fn get_project_dir(&self) -> String {
-        self.project_dir.to_owned()
-    }
-
-    fn get_nodes(&self) -> Result<HashMap<String, DbtNode>> {
-        self.check_initialized()?;
-        Ok(self.nodes.clone())
-    }
-
-    fn get_dependencies(&self, node_name: &str) -> Result<Option<HashSet<String>>> {
-        self.check_initialized()?;
-        Ok(self.dependencies.get(node_name).cloned())
-    }
-
-    fn cual_for_node(&self, node_name: DbtNodeName) -> Result<Cual> {
-        if let Some(node) = self.nodes.get(&node_name) {
-            Ok((node as &dyn NamePartable).cual())
-        } else {
-            bail!("couldn't get node for name {}", node_name);
-        }
-    }
-=======
->>>>>>> 670c90d0
 }