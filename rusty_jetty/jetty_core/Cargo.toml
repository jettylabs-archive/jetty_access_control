--- conflicted
+++ resolved
@@ -15,12 +15,8 @@
 petgraph = { version = "0.6.2", features = ["serde-1"] }
 derivative = "2.2.0"
 bincode = "1.3.3"
-<<<<<<< HEAD
 time = { version = "0.3.15", features = ["serde"] }
 indexmap = "1.9.1"
-=======
-time = "0.3.15"
 log = "0.4.17"
 tracing = "0.1"
-tracing-subscriber = { version = "0.3", features = ["env-filter", "fmt"] }
->>>>>>> 59392436
+tracing-subscriber = { version = "0.3", features = ["env-filter", "fmt"] }