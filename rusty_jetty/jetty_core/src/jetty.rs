//! Jetty Module
//!
use std::fs;
use std::{collections::HashMap, fmt::Display};

use anyhow::{anyhow, Result};
use dirs::home_dir;
use serde::{Deserialize, Serialize};
use yaml_peg::serde as yaml;

/// The user-defined namespace corresponding to the connector.
<<<<<<< HEAD
#[derive(Deserialize, Serialize, Debug, Hash, PartialEq, Eq)]
=======
#[derive(Deserialize, Debug, Hash, PartialEq, Eq, Clone, Default, PartialOrd, Ord, Serialize)]
>>>>>>> 371d6134
pub struct ConnectorNamespace(pub String);

impl Display for ConnectorNamespace {
    fn fmt(&self, f: &mut std::fmt::Formatter<'_>) -> std::fmt::Result {
        write!(f, "{}", self.0)
    }
}
/// Struct representing the jetty_config.yaml file.
#[allow(dead_code)]
#[derive(Deserialize, Serialize, Debug, Default)]
pub struct JettyConfig {
    version: String,
    name: String,
    /// All connector configs defined.
    pub connectors: HashMap<ConnectorNamespace, ConnectorConfig>,
}

impl JettyConfig {
    /// New === default for this simple constructor.
    pub fn new() -> Self {
        Self {
            version: "0.0.1".to_owned(),
            ..Default::default()
        }
    }

    /// Use the default filepath to ingest the Jetty config.
    pub fn read_from_file() -> Result<JettyConfig> {
        let config_raw = fs::read_to_string("./jetty_config.yaml")?;
        let mut config = yaml::from_str::<JettyConfig>(&config_raw)?;

        config.pop().ok_or_else(|| anyhow!["failed"])
    }

    /// Set the project name.
    pub fn set_name(&mut self, name: String) {
        self.name = name;
    }

    /// Convert this config to a yaml string.
    pub fn to_yaml(&self) -> Result<String> {
        yaml::to_string(self).map_err(anyhow::Error::from)
    }
}

/// Config for all connectors in this project.
#[allow(dead_code)]
#[derive(Deserialize, Serialize, Default, Debug)]
pub struct ConnectorConfig {
    #[serde(rename = "type")]
    connector_type: String,
    /// Additional configuration, specific to the connector
    #[serde(flatten)]
    pub config: HashMap<String, String>,
}

impl ConnectorConfig {
    /// Basic constructor
    pub fn new(connector_type: String, config: HashMap<String, String>) -> Self {
        Self {
            connector_type,
            config,
        }
    }
}

/// Alias for HashMap to hold credentials information.
pub type CredentialsMap = HashMap<String, String>;

/// Fetch the credentials from the Jetty connectors config.
pub fn fetch_credentials() -> Result<HashMap<String, CredentialsMap>> {
    let mut default_path = home_dir().unwrap();

    default_path.push(".jetty/connectors.yaml");

    let credentials_raw = fs::read_to_string(default_path)?;
    let mut config = yaml::from_str::<HashMap<String, CredentialsMap>>(&credentials_raw)?;

    config
        .pop()
        .ok_or_else(|| anyhow!["failed to generate credentials"])
}

/// Represents Jetty Core in its entirety.
pub struct Jetty {
    /// The main jetty_config.yaml
    pub config: JettyConfig,
    // connector_config: HashMap<String, ConnectorCredentials>,
}

impl Jetty {
    /// Convenience method for struct creation. Uses the default location for
    /// config files.
    pub fn new() -> Result<Self> {
        // load a saved access graph or create an empty one

        Ok(Jetty {
            config: JettyConfig::read_from_file()?,
        })
    }
}<|MERGE_RESOLUTION|>--- conflicted
+++ resolved
@@ -9,11 +9,7 @@
 use yaml_peg::serde as yaml;
 
 /// The user-defined namespace corresponding to the connector.
-<<<<<<< HEAD
-#[derive(Deserialize, Serialize, Debug, Hash, PartialEq, Eq)]
-=======
 #[derive(Deserialize, Debug, Hash, PartialEq, Eq, Clone, Default, PartialOrd, Ord, Serialize)]
->>>>>>> 371d6134
 pub struct ConnectorNamespace(pub String);
 
 impl Display for ConnectorNamespace {
