//! Utilities for exploration of the graph.
//!

mod extract_graph;
mod matching_children;
mod matching_paths;
mod matching_paths_to_children;

use std::fmt::Display;

use petgraph::visit::IntoNodeReferences;

use super::{AccessGraph, EdgeType, JettyNode, NodeName};

/// A path from one node to another, including start and end nodes.
/// Inside, it's a Vec<JettyNode>
pub struct NodePath(Vec<JettyNode>);

impl Display for NodePath {
    fn fmt(&self, f: &mut std::fmt::Formatter<'_>) -> std::fmt::Result {
        write!(
            f,
            "{}",
            self.0
                .iter()
                .map(|n| n.get_string_name())
                .collect::<Vec<_>>()
                .join(" ⇨ ")
        )
    }
}

impl AccessGraph {
    /// Get all nodes from the graph
    pub fn get_nodes(&self) -> petgraph::stable_graph::NodeReferences<super::JettyNode> {
        self.graph.graph.node_references()
    }
<<<<<<< HEAD
=======

    /// Get all the children nodes up to a particular depth by following non-repeating paths given certain
    /// criteria. It only looks at outgoing edges.
    ///
    /// `from` is the name of the starting node
    /// `edge_matcher` is a function that must return true to be able to follow the edge
    /// `passthrough_matcher` is a function that must return true for the path to pass through that node
    /// `output_matcher` is a function that must return true for a node to be a destination
    /// `min_depth` is the minimum depth at which a target may be found
    /// `max_depth` is how deep to search for children. If None, will continue until it runs out of children to visit.
    pub fn get_matching_children(
        &self,
        from: &NodeName,
        edge_matcher: fn(&EdgeType) -> bool,
        passthrough_matcher: fn(&JettyNode) -> bool,
        target_matcher: fn(&JettyNode) -> bool,
        min_depth: Option<usize>,
        max_depth: Option<usize>,
    ) -> Vec<JettyNode> {
        let idx = self.graph.nodes.get(from).unwrap();

        let max_depth = if let Some(l) = max_depth {
            l
        } else {
            self.graph.graph.node_count() - 1
        };

        let min_depth = min_depth.unwrap_or(0);

        // list of visited nodes
        let mut visited = HashSet::new();
        let mut results = vec![];

        self.get_matching_children_recursive(
            *idx,
            edge_matcher,
            passthrough_matcher,
            target_matcher,
            min_depth,
            max_depth,
            0,
            &mut visited,
            &mut results,
        );

        results
    }

    /// Start with a node, then get all of its children. If they're the target type, add them to the result.
    /// If not the target, keep going.
    fn get_matching_children_recursive(
        &self,
        idx: NodeIndex,
        edge_matcher: fn(&EdgeType) -> bool,
        passthrough_matcher: fn(&JettyNode) -> bool,
        target_matcher: fn(&JettyNode) -> bool,
        min_depth: usize,
        max_depth: usize,
        current_depth: usize,
        visited: &mut HashSet<NodeIndex>,
        results: &mut Vec<JettyNode>,
    ) {
        let legal_connections = self
            .graph
            .graph
            .edges_directed(idx, Direction::Outgoing)
            .filter(|e| edge_matcher(e.weight()))
            .map(|e| petgraph::visit::EdgeRef::target(&e));

        // Update depth because we're now looking at the children
        let current_depth = current_depth + 1;

        // Did we go too deep?
        if current_depth > max_depth {
            return;
        }

        for child in legal_connections {
            // Has it already been inserted?
            if !visited.insert(child) {
                continue;
            }

            // Get the node we're looking at
            let node_weight = &self.graph.graph[child];
            // Are we beyond the minimum depth?
            if current_depth >= min_depth {
                // is it the target node type?
                if target_matcher(node_weight) {
                    results.push(node_weight.to_owned());
                }
            }

            // Is it a passthrough type?
            if passthrough_matcher(node_weight) {
                self.get_matching_children_recursive(
                    child,
                    edge_matcher,
                    passthrough_matcher,
                    target_matcher,
                    min_depth,
                    max_depth,
                    current_depth,
                    visited,
                    results,
                );
            }
        }
    }

    fn all_matching_simple_paths(
        &self,
        from: &NodeName,
        to: &NodeName,
        edge_matcher: fn(&EdgeType) -> bool,
        passthrough_matcher: fn(&JettyNode) -> bool,
        min_depth: Option<usize>,
        max_depth: Option<usize>,
    ) -> Vec<NodePath> {
        let from_idx = self.graph.nodes.get(from).unwrap();
        let to_idx = self.graph.nodes.get(to).unwrap();

        let max_depth = if let Some(l) = max_depth {
            l
        } else {
            self.graph.graph.node_count() - 1
        };

        let min_depth = min_depth.unwrap_or(0);

        // list of visited nodes
        let mut visited = IndexSet::from([(from_idx.to_owned())]);
        let mut results = vec![];

        self.all_matching_simple_paths_recursive(
            *from_idx,
            *to_idx,
            edge_matcher,
            passthrough_matcher,
            min_depth,
            max_depth,
            0,
            &mut visited,
            &mut results,
        );

        results
    }

    /// Returns a Vec of Vec<JettyNodes> representing the matching non-cyclic paths
    /// between two nodes
    fn all_matching_simple_paths_recursive(
        &self,
        from_idx: NodeIndex,
        to_idx: NodeIndex,
        edge_matcher: fn(&EdgeType) -> bool,
        passthrough_matcher: fn(&JettyNode) -> bool,
        min_depth: usize,
        max_depth: usize,
        current_depth: usize,
        visited: &mut IndexSet<NodeIndex>,
        results: &mut Vec<NodePath>,
    ) {
        let legal_connections = self
            .graph
            .graph
            .edges_directed(from_idx, Direction::Outgoing)
            .filter(|e| edge_matcher(e.weight()))
            .map(|e| petgraph::visit::EdgeRef::target(&e));

        // Update depth because we're now looking at the children
        let current_depth = current_depth + 1;

        // Did we go too deep?
        if current_depth > max_depth {
            return;
        }

        for child in legal_connections {
            // Has it already been inserted?
            if !visited.insert(child) {
                continue;
            }

            // Are we beyond the minimum depth?
            if current_depth >= min_depth {
                // is it the target node? if so, add the path to the results, pop
                // the node from visited and carry on with the next child
                if child == to_idx {
                    let path = visited
                        .iter()
                        .cloned()
                        .map(|i| self.graph.graph[i].to_owned())
                        .collect::<Vec<_>>();
                    results.push(NodePath(path));
                    visited.pop();
                    continue;
                }
            }

            // Get the node we're looking at
            let node_weight = &self.graph.graph[child];
            // Is it a passthrough type?
            if passthrough_matcher(node_weight) {
                self.all_matching_simple_paths_recursive(
                    child,
                    to_idx,
                    edge_matcher,
                    passthrough_matcher,
                    min_depth,
                    max_depth,
                    current_depth,
                    visited,
                    results,
                );
            }
            visited.pop();
        }
    }
}

#[cfg(test)]
mod tests {

    use crate::{
        access_graph::{AssetAttributes, GroupAttributes, PolicyAttributes, UserAttributes},
        cual::Cual,
    };

    use anyhow::Result;

    use super::*;

    #[test]
    fn get_matching_children_works() -> Result<()> {
        let ag = AccessGraph::new_dummy(
            &[
                &JettyNode::Asset(AssetAttributes::new(Cual::new("my_cual".to_owned()))),
                &JettyNode::Policy(PolicyAttributes::new("policy".to_owned())),
                &JettyNode::User(UserAttributes::new("user".to_owned())),
            ],
            &[
                (
                    NodeName::User("user".to_owned()),
                    NodeName::Policy("policy".to_owned()),
                    EdgeType::GrantedBy,
                ),
                (
                    NodeName::Policy("policy".to_owned()),
                    NodeName::Asset("my_cual".to_owned()),
                    EdgeType::Governs,
                ),
            ],
        );

        // Test Edge Matching
        let a = ag.get_matching_children(
            &NodeName::User("user".to_owned()),
            |n| matches!(n, EdgeType::MemberOf),
            |_| true,
            |_| true,
            None,
            None,
        );
        assert_eq!(a.len(), 0);

        // Test getting all children
        let a = ag.get_matching_children(
            &NodeName::User("user".to_owned()),
            |_| true,
            |_| true,
            |_| true,
            None,
            None,
        );
        assert_eq!(a.len(), 2);

        // Test target matching
        let a = ag.get_matching_children(
            &NodeName::User("user".to_owned()),
            |_| true,
            |_| true,
            |n| matches!(n, JettyNode::Asset(_)),
            None,
            None,
        );
        assert_eq!(a.len(), 1);

        // Test passthrough matching
        let a = ag.get_matching_children(
            &NodeName::User("user".to_owned()),
            |_| true,
            |n| matches!(n, JettyNode::Policy(_)),
            |n| matches!(n, JettyNode::Asset(_)),
            None,
            None,
        );
        assert_eq!(a.len(), 1);

        let a = ag.get_matching_children(
            &NodeName::User("user".to_owned()),
            |n| matches!(n, EdgeType::Other),
            |n| matches!(n, JettyNode::User(_)),
            |n| matches!(n, JettyNode::Asset(_)),
            None,
            None,
        );
        assert_eq!(a.len(), 0);
        Ok(())
    }

    #[test]
    fn get_matching_simple_paths_works() -> Result<()> {
        let ag = AccessGraph::new_dummy(
            &[
                &JettyNode::User(UserAttributes::new("user".to_owned())),
                &JettyNode::Group(GroupAttributes::new("group1".to_owned())),
                &JettyNode::Group(GroupAttributes::new("group2".to_owned())),
                &JettyNode::Group(GroupAttributes::new("group3".to_owned())),
                &JettyNode::Group(GroupAttributes::new("group4".to_owned())),
            ],
            &[
                (
                    NodeName::User("user".to_owned()),
                    NodeName::Group("group1".to_owned()),
                    EdgeType::MemberOf,
                ),
                (
                    NodeName::User("user".to_owned()),
                    NodeName::Group("group2".to_owned()),
                    EdgeType::MemberOf,
                ),
                (
                    NodeName::Group("group2".to_owned()),
                    NodeName::Group("group1".to_owned()),
                    EdgeType::MemberOf,
                ),
                (
                    NodeName::Group("group2".to_owned()),
                    NodeName::Group("group3".to_owned()),
                    EdgeType::MemberOf,
                ),
                (
                    NodeName::Group("group2".to_owned()),
                    NodeName::Group("group4".to_owned()),
                    EdgeType::MemberOf,
                ),
                (
                    NodeName::Group("group3".to_owned()),
                    NodeName::Group("group4".to_owned()),
                    EdgeType::MemberOf,
                ),
                (
                    NodeName::Group("group4".to_owned()),
                    NodeName::Group("group1".to_owned()),
                    EdgeType::MemberOf,
                ),
            ],
        );

        // Test path generation
        let a = ag.all_matching_simple_paths(
            &NodeName::User("user".to_owned()),
            &NodeName::Group("group1".to_owned()),
            |_| true,
            |_| true,
            None,
            None,
        );
        assert_eq!(a.len(), 4);

        // Test depth limits
        let a = ag.all_matching_simple_paths(
            &NodeName::User("user".to_owned()),
            &NodeName::Group("group1".to_owned()),
            |_| true,
            |_| true,
            Some(2),
            Some(3),
        );
        assert_eq!(a.len(), 2);

        // Test depth limits again
        let a = ag.all_matching_simple_paths(
            &NodeName::User("user".to_owned()),
            &NodeName::Group("group1".to_owned()),
            |_| true,
            |_| true,
            Some(2),
            Some(2),
        );
        assert_eq!(a.len(), 1);

        // Test edge matching
        let a = ag.all_matching_simple_paths(
            &NodeName::User("user".to_owned()),
            &NodeName::Group("group1".to_owned()),
            |n| matches!(n, EdgeType::Other),
            |_| true,
            None,
            None,
        );
        assert_eq!(a.len(), 0);

        // Test passthrough matching
        let a = ag.all_matching_simple_paths(
            &NodeName::User("user".to_owned()),
            &NodeName::Group("group1".to_owned()),
            |_| true,
            |n| n.get_string_name() == *"group2",
            None,
            None,
        );
        a.iter().for_each(|p| println!("{}", &p));
        assert_eq!(a.len(), 2);

        Ok(())
    }
>>>>>>> 3fe83e79
}<|MERGE_RESOLUTION|>--- conflicted
+++ resolved
@@ -35,8 +35,6 @@
     pub fn get_nodes(&self) -> petgraph::stable_graph::NodeReferences<super::JettyNode> {
         self.graph.graph.node_references()
     }
-<<<<<<< HEAD
-=======
 
     /// Get all the children nodes up to a particular depth by following non-repeating paths given certain
     /// criteria. It only looks at outgoing edges.
@@ -455,5 +453,4 @@
 
         Ok(())
     }
->>>>>>> 3fe83e79
 }