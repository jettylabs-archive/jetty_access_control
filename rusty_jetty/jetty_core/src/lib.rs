//!
//! Access to Jetty
//!
//! Provides all utilities for accessing Jetty connectors and the Jetty Access
//! Graph.
#![deny(missing_docs)]

pub mod jetty;
pub use jetty::fetch_credentials;
pub use jetty::Jetty;

pub mod connectors;
<<<<<<< HEAD
pub use connectors::Connector;

pub mod access_graph;
pub mod snowflake;
=======
pub use connectors::Connector;
>>>>>>> 71f2b07f
<|MERGE_RESOLUTION|>--- conflicted
+++ resolved
@@ -10,11 +10,6 @@
 pub use jetty::Jetty;
 
 pub mod connectors;
-<<<<<<< HEAD
 pub use connectors::Connector;
 
-pub mod access_graph;
-pub mod snowflake;
-=======
-pub use connectors::Connector;
->>>>>>> 71f2b07f
+pub mod access_graph;