--- conflicted
+++ resolved
@@ -46,11 +46,8 @@
 import JettyBadge from '../JettyBadge.vue';
 import { AssetSummary, UserSummary } from '../models';
 import { nodeNameAsString } from 'src/util';
-<<<<<<< HEAD
 import UserHeadline from '../users/UserHeadline.vue';
-=======
 import { mapNodeSummaryforSearch } from 'src/util/search';
->>>>>>> 1463da67
 
 interface UserWithAssets {
   node: UserSummary;
