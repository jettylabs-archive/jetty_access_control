--- conflicted
+++ resolved
@@ -28,11 +28,8 @@
 import JettyBadge from '../JettyBadge.vue';
 import { GroupSummary } from '../models';
 import { nodeNameAsString } from 'src/util';
-<<<<<<< HEAD
 import GroupHeadline from './GroupHeadline.vue';
-=======
 import { mapNodeSummaryforSearch } from 'src/util/search';
->>>>>>> 1463da67
 
 const props = defineProps(['node']);
 
