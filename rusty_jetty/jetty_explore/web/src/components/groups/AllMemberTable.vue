<template>
  <JettyTable
    title="All Group Members"
    :rows-per-page="20"
    :row-transformer="rowTransformer"
    :columns="columns"
    :csv-config="csvConfig"
    :fetchPath="
      '/api/group/' +
      encodeURIComponent(nodeNameAsString(props.node)) +
      '/all_members'
    "
    v-slot="{ props: { row } }: { props: { row: UserWithPaths } }"
    :tip="`All the members of ${props.node.name}, including the members
    inherited from child groups, when applicable`"
  >
    <q-tr>
      <q-td key="name">
        <UserHeadline :user="row.node" />
      </q-td>
      <q-td key="membership_paths" class="q-px-none">
        <NodePath :paths="row.paths" />
      </q-td>
    </q-tr>
  </JettyTable>
</template>

<script lang="ts" setup>
import JettyTable from '../JettyTable.vue';
import JettyBadge from '../JettyBadge.vue';
import { NodePath as NodePathType, UserSummary } from '../models';
import { getPathAsString, nodeNameAsString } from 'src/util';
import NodePath from '../NodePath.vue';
<<<<<<< HEAD
import Fuse from 'fuse.js';
import UserHeadline from '../users/UserHeadline.vue';
=======
import { mapNodeSummaryforSearch } from 'src/util/search';
>>>>>>> 1463da67

const props = defineProps(['node']);

interface UserWithPaths {
  node: UserSummary;
  paths: NodePathType[];
}

const columns = [
  {
    name: 'name',
    label: 'User',
    field: 'name',
    sortable: true,
    align: 'left',
  },
  {
    name: 'membership_paths',
    label: 'Membership Paths',
    field: 'membership_paths',
    sortable: false,
    align: 'left',
  },
];

const rowTransformer = (row: UserWithPaths): string =>
  mapNodeSummaryforSearch(row.node);

const csvConfig = {
  filename: props.node.name + '_all_members.csv',
  columnNames: ['User', 'Platforms', 'Membership Path'],
  // accepts filtered sorted rows and returns the proper mapping
  mappingFn: (filteredSortedRows: UserWithPaths[]) =>
    filteredSortedRows.flatMap((r) =>
      r.paths.map((m) => [
        nodeNameAsString(r.node),
        r.node.User.connectors.join(', '),
        getPathAsString(m),
      ])
    ),
};
</script><|MERGE_RESOLUTION|>--- conflicted
+++ resolved
@@ -27,16 +27,11 @@
 
 <script lang="ts" setup>
 import JettyTable from '../JettyTable.vue';
-import JettyBadge from '../JettyBadge.vue';
 import { NodePath as NodePathType, UserSummary } from '../models';
 import { getPathAsString, nodeNameAsString } from 'src/util';
 import NodePath from '../NodePath.vue';
-<<<<<<< HEAD
-import Fuse from 'fuse.js';
 import UserHeadline from '../users/UserHeadline.vue';
-=======
 import { mapNodeSummaryforSearch } from 'src/util/search';
->>>>>>> 1463da67
 
 const props = defineProps(['node']);
 
