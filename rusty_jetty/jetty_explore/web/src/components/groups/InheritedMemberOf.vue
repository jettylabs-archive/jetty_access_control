<template>
  <JettyTable
    title="Inherited Group Membership"
    :rows-per-page="10"
    :row-transformer="rowTransformer"
    :columns="columns"
    :csv-config="csvConfig"
    :fetchPath="
      '/api/group/' +
      encodeURIComponent(nodeNameAsString(props.node)) +
      '/inherited_groups'
    "
    v-slot="{ props: { row } }: { props: { row: GroupWithPaths } }"
    :tip="`The groups that ${nodeNameAsString(
      props.node
    )} is an inherited member of through child relationships`"
  >
    <q-tr>
      <q-td key="name">
        <GroupHeadline :group="row.node" />
      </q-td>
      <q-td key="membership_paths" class="q-px-none">
        <div>
          <NodePath :paths="row.paths" />
        </div>
      </q-td>
    </q-tr>
  </JettyTable>
</template>

<script lang="ts" setup>
import JettyTable from '../JettyTable.vue';
import NodePath from '../NodePath.vue';
import { GroupWithPaths } from '../models';
import { getPathAsString, nodeNameAsString } from 'src/util';
<<<<<<< HEAD
import GroupHeadline from './GroupHeadline.vue';

=======
import { mapNodeSummaryforSearch } from 'src/util/search';
>>>>>>> 1463da67
const props = defineProps(['node']);

const columns = [
  {
    name: 'name',
    label: 'Group Name',
    field: 'name',
    sortable: true,
    align: 'left',
  },
  {
    name: 'membership_paths',
    label: 'Membership Paths',
    field: 'membership_paths',
    sortable: false,
    align: 'left',
  },
];

const rowTransformer = (row: GroupWithPaths): string =>
  mapNodeSummaryforSearch(row.node);

const csvConfig = {
  filename: props.node.name + '_indirect_groups.csv',
  columnNames: ['Group Name', 'Platform', 'Membership Paths'],
  // accepts filtered sorted rows and returns the proper mapping
  mappingFn: (filteredSortedRows: GroupWithPaths[]) =>
    filteredSortedRows.flatMap((r) =>
      r.paths.map((m) => [
        nodeNameAsString(r.node),
        r.node.Group.connectors.join(', '),
        getPathAsString(m),
      ])
    ),
};
</script><|MERGE_RESOLUTION|>--- conflicted
+++ resolved
@@ -33,12 +33,9 @@
 import NodePath from '../NodePath.vue';
 import { GroupWithPaths } from '../models';
 import { getPathAsString, nodeNameAsString } from 'src/util';
-<<<<<<< HEAD
 import GroupHeadline from './GroupHeadline.vue';
+import { mapNodeSummaryforSearch } from 'src/util/search';
 
-=======
-import { mapNodeSummaryforSearch } from 'src/util/search';
->>>>>>> 1463da67
 const props = defineProps(['node']);
 
 const columns = [
