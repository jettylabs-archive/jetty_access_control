<template>
  <JettyTable
    title="Inherited Group Membership"
    :rows-per-page="10"
    :row-transformer="rowTransformer"
    :columns="columns"
    :csv-config="csvConfig"
    :fetchPath="
      '/api/user/' +
      encodeURIComponent(nodeNameAsString(props.node)) +
      '/inherited_groups'
    "
    v-slot="{ props: { row } }: { props: { row: GroupWithPaths } }"
    :tip="`The groups that ${nodeNameAsString(
      props.node
    )} is an inherited member of through child relationships`"
  >
    <q-tr>
      <q-td key="name">
        <GroupHeadline :group="row.node" />
      </q-td>
      <q-td key="membership_paths" class="q-px-none">
        <NodePath :paths="row.paths" />
      </q-td>
    </q-tr>
  </JettyTable>
</template>

<script lang="ts" setup>
import JettyTable from '../JettyTable.vue';
import JettyBadge from '../JettyBadge.vue';
import { GroupWithPaths } from '../models';
import { getPathAsString, nodeNameAsString } from 'src/util';
import NodePath from '../NodePath.vue';
<<<<<<< HEAD
import GroupHeadline from '../groups/GroupHeadline.vue';
=======
import { mapNodeSummaryforSearch } from 'src/util/search';
>>>>>>> 1463da67

const props = defineProps(['node']);

const columns = [
  {
    name: 'name',
    label: 'Group Name',
    field: 'name',
    sortable: true,
    align: 'left',
  },
  {
    name: 'membership_paths',
    label: 'Membership Paths',
    field: 'membership_paths',
    sortable: false,
    align: 'left',
  },
];

const rowTransformer = (row: GroupWithPaths): string =>
  mapNodeSummaryforSearch(row.node);

const csvConfig = {
  filename: props.node.name + '_inherited_groups.csv',
  columnNames: ['Group Name', 'Platforms', 'Membership Path'],
  // accepts filtered sorted rows and returns the proper mapping
  mappingFn: (filteredSortedRows: GroupWithPaths[]) =>
    filteredSortedRows.flatMap((r) =>
      r.paths.map((m) => [
        nodeNameAsString(r.node),
        r.node.Group.connectors.join(', '),
        getPathAsString(m),
      ])
    ),
};
</script><|MERGE_RESOLUTION|>--- conflicted
+++ resolved
@@ -28,15 +28,11 @@
 
 <script lang="ts" setup>
 import JettyTable from '../JettyTable.vue';
-import JettyBadge from '../JettyBadge.vue';
 import { GroupWithPaths } from '../models';
 import { getPathAsString, nodeNameAsString } from 'src/util';
 import NodePath from '../NodePath.vue';
-<<<<<<< HEAD
 import GroupHeadline from '../groups/GroupHeadline.vue';
-=======
 import { mapNodeSummaryforSearch } from 'src/util/search';
->>>>>>> 1463da67
 
 const props = defineProps(['node']);
 
