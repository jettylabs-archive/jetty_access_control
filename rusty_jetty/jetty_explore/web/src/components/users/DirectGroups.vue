--- conflicted
+++ resolved
@@ -25,14 +25,10 @@
 
 <script lang="ts" setup>
 import JettyTable from '../JettyTable.vue';
-import JettyBadge from '../JettyBadge.vue';
 import { GroupSummary } from '../models';
 import { nodeNameAsString } from 'src/util';
-<<<<<<< HEAD
 import GroupHeadline from '../groups/GroupHeadline.vue';
-=======
 import { mapNodeSummaryforSearch } from 'src/util/search';
->>>>>>> 1463da67
 
 const props = defineProps(['node']);
 
