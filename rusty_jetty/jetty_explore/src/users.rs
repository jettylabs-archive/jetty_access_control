--- conflicted
+++ resolved
@@ -2,11 +2,7 @@
 
 use anyhow::Context;
 use axum::{extract::Path, routing::get, Extension, Json, Router};
-<<<<<<< HEAD
-use serde::Serialize;
 use uuid::Uuid;
-=======
->>>>>>> 9eeb4af8
 
 use crate::{
     node_summaries::NodeSummary, NodeSummaryWithPaths, NodeSummaryWithPrivileges,
